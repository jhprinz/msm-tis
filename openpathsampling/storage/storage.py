"""
Created on 06.07.2014

@author: JDC Chodera, JH Prinz
"""

import logging
import openpathsampling as paths
from openpathsampling.netcdfplus import NetCDFPlus, WeakLRUCache, ObjectStore, ImmutableDictStore, \
    NamedObjectStore, UniqueNamedObjectStore
import openpathsampling.engines as peng

logger = logging.getLogger(__name__)
init_log = logging.getLogger('openpathsampling.initialization')


# =============================================================================================
# OPS SPECIFIC STORAGE
# =============================================================================================

class Storage(NetCDFPlus):
    """
    A netCDF4 wrapper to store trajectories based on snapshots of an OpenMM
    simulation. This allows effective storage of shooting trajectories
    """

    USE_FEATURE_SNAPSHOTS = True

    @property
    def template(self):
        """
        Return the template snapshot from the storage

        Returns
        -------
        Snapshot
            the initial snapshot
        """
        if self._template is None:
            self._template = self.tag['template']

        return self._template

    def clone(self, filename):
        """
        Creates a copy of the netCDF file and allows to reduce the used atoms.

        Parameters
        ----------
        filename : str
            the name of the cloned storage

        Notes
        -----
        This is mostly used to remove water but keep the data intact.

        """

        storage2 = Storage(filename=filename, template=self.template, mode='w')

        # Copy all configurations and momenta to new file in reduced form
        # use ._save instead of .save to override immutability checks etc...

<<<<<<< HEAD
        for obj in self.configurations:
            storage2.configurations._save(obj.copy(), idx=self.configurations.index[obj])
        for obj in self.momenta:
            storage2.momenta._save(obj.copy(), idx=self.momenta.index[obj])
=======
        for obj in self.statics:
            storage2.statics._save(obj.copy(), idx=self.statics.index[obj])
        for obj in self.kinetics:
            storage2.kinetics._save(obj.copy(), idx=self.kinetics.index[obj])
>>>>>>> c87c08f4

        # All other should be copied one to one. We do this explicitly although we could just copy all
        # and exclude configurations and momenta, but this seems cleaner

        for storage_name in [
            'pathmovers', 'topologies', 'networks', 'details', 'trajectories',
            'shootingpointselectors', 'engines', 'volumes',
            'samplesets', 'ensembles', 'transitions', 'steps', 'pathmovechanges',
            'samples', 'snapshots', 'pathsimulators', 'cvs'
        ]:
            self.clone_store(storage_name, storage2)

        storage2.close()

    # TODO: Need to copy cvs without caches!
    def clone_empty(self, filename):
        """
        Creates a copy of the netCDF file and replicates only the static parts

        Static parts are ensembles, volumes, engines, path movers, shooting point selectors.
        We do not need to reconstruct collective variables since these need to be created again
        completely and then the necessary arrays in the file will be created automatically anyway.

        Parameters
        ----------
        filename : str
            the name of the cloned storage

        Notes
        -----
        This is mostly used to restart with a fresh file. Same setup, no results.
        """
        storage2 = Storage(filename=filename, template=self.template, mode='w')

        for storage_name in [
            'pathmovers', 'topologies', 'networks',
            'shootingpointselectors', 'engines', 'volumes',
            'ensembles', 'transitions', 'pathsimulators'
        ]:
            self.clone_store(storage_name, storage2)

        storage2.close()

    @property
    def n_atoms(self):
        return self.topology.n_atoms

    @property
    def n_spatial(self):
        return self.topology.n_spatial

    def __init__(self, filename, mode=None, template=None):
        """
        Create a netCDF+ storage for OPS Objects

        Parameters
        ----------
        filename : string
            filename of the netcdf file to be used or created
        mode : string, default: None
            the mode of file creation, one of ``w`` (write), ``a`` (append) or
            None, which will append any existing files.
        template : :class:`openpathsampling.Snapshot`
            a Snapshot instance that contains a reference to a Topology, the
            number of atoms and used units
        """

        self._template = template
        super(Storage, self).__init__(filename, mode)

    def _create_storages(self):
        """
        Register all Stores used in the OpenPathSampling Storage

        """

        # objects with special storages

        self.create_store('trajectories', paths.storage.TrajectoryStore())

        self.create_store('snapshots', paths.storage.FeatureSnapshotStore(self._template.__class__))

        self.create_store('samples', paths.storage.SampleStore())
        self.create_store('samplesets', paths.storage.SampleSetStore())
        self.create_store('pathmovechanges', paths.storage.PathMoveChangeStore())
        self.create_store('steps', paths.storage.MCStepStore())

<<<<<<< HEAD
        self.create_store('cvs', paths.storage.ReversibleObjectDictStore(paths.CollectiveVariable, paths.Snapshot))
=======
        self.create_store('cvs', paths.storage.ReversibleObjectDictStore(
            paths.CollectiveVariable,
            peng.BaseSnapshot
        ))
>>>>>>> c87c08f4

        # normal objects

        self.create_store('details', ObjectStore(paths.Details))
        self.create_store('topologies', NamedObjectStore(peng.Topology))
        self.create_store('pathmovers', NamedObjectStore(paths.PathMover))
        self.create_store('shootingpointselectors',
                          NamedObjectStore(paths.ShootingPointSelector))
        self.create_store('engines', NamedObjectStore(peng.DynamicsEngine))
        self.create_store('pathsimulators',
                          NamedObjectStore(paths.PathSimulator))
        self.create_store('transitions', NamedObjectStore(paths.Transition))
        self.create_store('networks',
                          NamedObjectStore(paths.TransitionNetwork))
        self.create_store('schemes',
                          NamedObjectStore(paths.MoveScheme))

        # stores where nestable could make sense but is disabled

        self.create_store('volumes',
                          NamedObjectStore(paths.Volume, nestable=True))
        self.create_store('ensembles',
                          NamedObjectStore(paths.Ensemble, nestable=True))

        # special stores

        self.create_store('tag', ImmutableDictStore())

    def _initialize(self):
        # Set global attributes.
        setattr(self, 'title', 'OpenPathSampling Storage')
        setattr(self, 'ConventionVersion', '0.2')

        self.set_caching_mode('default')

        template = self._template

        if template.topology is not None:
            self.topology = template.topology
        else:
            raise RuntimeError("A Storage needs a template snapshot with a topology")

        if 'atom' not in self.dimensions:
            self.createDimension('atom', self.n_atoms)

        # spatial dimensions
        if 'spatial' not in self.dimensions:
            self.createDimension('spatial', self.n_spatial)

        # since we want to store stuff we need to finalize stores that have not been initialized yet
        self.finalize_stores()

        # TODO: Might not need to save topology

        logger.info("Saving topology")
        self.topologies.save(self.topology)

        logger.info("Create initial template snapshot")

        # Save the initial configuration
        self.snapshots.save(template)

        self.tag['template'] = template

    def _restore(self):
        self.set_caching_mode('default')

        # check, if the necessary modules are imported

        try:
            dummy = self.template
            self.topology = self.topologies[0]

        except:
            raise RuntimeError(
                'Cannot restore storage. Some of the necessary classes (Engines, Snapshots, Topologies) require '
                'to be imported separately. So you need to run certain engine imports first. The most common '
                'way to do so is to run `import openpathsampling.dynamics.engine`'
            )

    def sync_all(self):
        """
        Convenience function to use ``self.cvs`` and ``self`` at once.

        Under most circumstances, you want to sync ``self.cvs`` and ``self`` at
        the same time. This just makes it easier to do that.
        """
        self.cvs.sync()
        self.sync()

    def set_caching_mode(self, mode='default'):
        r"""
        Set default values for all caches

        Parameters
        ----------
        mode : str
            One of the following values is allowed "default``\ , ``production``\ ,
            ``analysis``\ , ``off``\ , ``lowmemory`` and ``memtest``

        """

        available_cache_sizes = {
            'default': self.default_cache_sizes,
            'analysis': self.analysis_cache_sizes,
            'production': self.production_cache_sizes,
            'off': self.no_cache_sizes,
            'lowmemory': self.lowmemory_cache_sizes,
            'memtest': self.memtest_cache_sizes
        }

        if mode in available_cache_sizes:
            # We need cache sizes as a function. Otherwise we will reuse the same
            # caches for each storage and that will cause problems! Lots of...
            cache_sizes = available_cache_sizes[mode]()
        else:
            raise ValueError(
                "mode '" + mode + "' is not supported. Try one of " +
                str(available_cache_sizes.keys())
            )

        for store_name, caching in cache_sizes.iteritems():
            if hasattr(self, store_name):
                store = getattr(self, store_name)
                store.set_caching(caching)

    @staticmethod
    def default_cache_sizes():
        """
        Cache sizes for standard sessions for medium production and analysis.

        """

        return {
            'trajectories': WeakLRUCache(10000),
            'snapshots': WeakLRUCache(10000),
            'configurations': WeakLRUCache(10000),
            'momenta': WeakLRUCache(10000),
            'samples': WeakLRUCache(25000),
            'samplesets': False,
            'cvs': True,
            'pathmovers': True,
            'shootingpointselectors': True,
            'engines': True,
            'pathsimulators': True,
            'volumes': True,
            'ensembles': True,
            'pathmovechanges': False,
            'transitions': True,
            'networks': True,
            'details': False,
            'steps': WeakLRUCache(1000),
            'topologies': True
        }

    @staticmethod
    def lowmemory_cache_sizes():
        """
        Cache sizes for very low memory

        This uses even less caching than production runs. Mostly used for debugging.
        """

        return {
            'trajectories': WeakLRUCache(10),
            'snapshots': WeakLRUCache(100),
            'configurations': WeakLRUCache(10),
            'momenta': WeakLRUCache(10),
            'samples': WeakLRUCache(25),
            'samplesets': False,
            'cvs': True,
            'pathmovers': True,
            'shootingpointselectors': True,
            'engines': True,
            'pathsimulators': True,
            'volumes': True,
            'ensembles': True,
            'pathmovechanges': False,
            'transitions': True,
            'networks': True,
            'details': False,
            'steps': WeakLRUCache(10),
            'topologies': True
        }

    @staticmethod
    def memtest_cache_sizes():
        """
        Cache Sizes for memtest debugging sessions

        Memtest will cache everything weak to measure if there is some object left in
        memory that should have been disposed of.

        """
        return {
            'trajectories': WeakLRUCache(10),
            'snapshots': WeakLRUCache(10),
            'configurations': WeakLRUCache(10),
            'momenta': WeakLRUCache(10),
            'samples': WeakLRUCache(10),
            'samplesets': WeakLRUCache(10),
            'cvs': WeakLRUCache(10),
            'pathmovers': WeakLRUCache(10),
            'shootingpointselectors': WeakLRUCache(10),
            'engines': WeakLRUCache(10),
            'pathsimulators': WeakLRUCache(10),
            'volumes': WeakLRUCache(10),
            'ensembles': WeakLRUCache(10),
            'pathmovechanges': WeakLRUCache(10),
            'transitions': WeakLRUCache(10),
            'networks': WeakLRUCache(10),
            'details': WeakLRUCache(10),
            'steps': WeakLRUCache(10),
            'topologies': WeakLRUCache(10)
        }

    #

    @staticmethod
    def analysis_cache_sizes():
        """
        Cache Sizes for analysis sessions

        Analysis caching is very large to allow fast processing

        """
        return {
            'trajectories': WeakLRUCache(500000),
            'snapshots': WeakLRUCache(100000),
            'configurations': WeakLRUCache(10000),
            'momenta': WeakLRUCache(1000),
            'samples': WeakLRUCache(1000000),
            'samplesets': WeakLRUCache(100000),
            'cvs': True,
            'pathmovers': True,
            'shootingpointselectors': True,
            'engines': True,
            'pathsimulators': True,
            'volumes': True,
            'ensembles': True,
            'pathmovechanges': WeakLRUCache(250000),
            'transitions': True,
            'networks': True,
            'details': False,
            'steps': WeakLRUCache(50000),
            'topologies': True
        }

    @staticmethod
    def production_cache_sizes():
        """
        Cache Sizes for production runs

        Production. No loading assumed, only last 1000 steps and a few other
        objects for error testing

        """
        return {
            'trajectories': WeakLRUCache(100),
            'snapshots': WeakLRUCache(100),
            'configurations': WeakLRUCache(1000),
            'momenta': WeakLRUCache(1000),
            'samples': WeakLRUCache(100),
            'samplesets': False,
            'cvs': False,
            'pathmovers': False,
            'shootingpointselectors': False,
            'engines': False,
            'pathsimulators': False,
            'volumes': False,
            'ensembles': False,
            'pathmovechanges': False,
            'transitions': False,
            'networks': False,
            'details': False,
            'steps': WeakLRUCache(10),
            'topologies': True
        }

    # No caching (so far only CVs internal storage is there)

    @staticmethod
    def no_cache_sizes():
        """
        Set cache sizes to no caching at all.

        Notes
        -----
        This is VERY SLOW and only used for debugging.
        """
        return {
            'trajectories': False,
            'snapshots': False,
            'configurations': False,
            'momenta': False,
            'samples': False,
            'samplesets': False,
            'cvs': False,
            'pathmovers': False,
            'shootingpointselectors': False,
            'engines': False,
            'pathsimulators': False,
            'volumes': False,
            'ensembles': False,
            'pathmovechanges': False,
            'transitions': False,
            'networks': False,
            'details': False,
            'steps': False,
            'topologies': False
        }


class AnalysisStorage(Storage):
    """
    Open a storage in read-only and do caching useful for analysis.

    """

    def __init__(self, filename):
        """
        Open a storage in read-only and do caching useful for analysis.

        Parameters
        ----------
        filename : str
            The filename of the storage to be opened

        """
        super(AnalysisStorage, self).__init__(
            filename=filename,
            mode='r'
        )

        self.set_caching_mode('analysis')

        # Let's go caching
        AnalysisStorage.cache_for_analysis(self)

    @staticmethod
    def cache_for_analysis(storage):
        """
        Run specific caching useful for later analysis sessions.

        Parameters
        ----------
        storage : :class:`openpathsampling.storage.Storage`
            The storage the caching should act upon.

        """
        storage.samples.cache_all()
        storage.samplesets.cache_all()
        storage.cvs.cache_all()
        storage.volumes.cache_all()
        storage.ensembles.cache_all()
        storage.pathmovers.cache_all()
        storage.pathmovechanges.cache_all()
        storage.steps.cache_all()
#        storage.trajectories.cache_all()


class StorageView(object):
    """
    A View on a storage that only changes the iteration over steps.

    Can be used for bootstrapping on subsets of steps and pass this object
    to analysis routines.

    """

    class StepDelegate(object):
        """
        A delegate that will alter the ``iter()`` behaviour of the underlying store

        Attributes
        ----------
        store : dict-like
            the dict to be wrapped
        store : :class:`openpathsampling.netcdfplus.ObjectStore`
            a reference to an object store used

        """

        def __init__(self, store, step_range):
            self.store = store
            self.step_range = step_range

        def __iter__(self):
            for idx in self.step_range:
                yield self.store[idx]

        def __getitem__(self, item):
            return self.store[item]

        def __setitem__(self, key, value):
            self.store[key] = value

    def __init__(self, storage, step_range):
        """
        Parameters
        ----------

        storage : :class:`openpathsampling.storage.Storage`
            The storage the view is watching
        step_range : iterable
            An iterable object that species the step indices to be iterated over
            when using the view

        """
        self._storage = storage

        for name, store in self._storage._objects.iteritems():
            setattr(self, store.prefix, store)

        self.variables = self._storage.variables
        self.units = self._storage.units
        self.vars = self._storage.vars

        self.steps = StorageView.StepDelegate(self._storage.steps, step_range)<|MERGE_RESOLUTION|>--- conflicted
+++ resolved
@@ -61,17 +61,10 @@
         # Copy all configurations and momenta to new file in reduced form
         # use ._save instead of .save to override immutability checks etc...
 
-<<<<<<< HEAD
-        for obj in self.configurations:
-            storage2.configurations._save(obj.copy(), idx=self.configurations.index[obj])
-        for obj in self.momenta:
-            storage2.momenta._save(obj.copy(), idx=self.momenta.index[obj])
-=======
         for obj in self.statics:
             storage2.statics._save(obj.copy(), idx=self.statics.index[obj])
         for obj in self.kinetics:
             storage2.kinetics._save(obj.copy(), idx=self.kinetics.index[obj])
->>>>>>> c87c08f4
 
         # All other should be copied one to one. We do this explicitly although we could just copy all
         # and exclude configurations and momenta, but this seems cleaner
@@ -159,14 +152,10 @@
         self.create_store('pathmovechanges', paths.storage.PathMoveChangeStore())
         self.create_store('steps', paths.storage.MCStepStore())
 
-<<<<<<< HEAD
-        self.create_store('cvs', paths.storage.ReversibleObjectDictStore(paths.CollectiveVariable, paths.Snapshot))
-=======
         self.create_store('cvs', paths.storage.ReversibleObjectDictStore(
             paths.CollectiveVariable,
             peng.BaseSnapshot
         ))
->>>>>>> c87c08f4
 
         # normal objects
 
