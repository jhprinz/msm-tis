"""
author
"""

import logging

from dictify import StorableObjectJSON
from proxy import LoaderProxy

from objects import NamedObjectStore, ObjectStore

import numpy as np
import netCDF4
import os.path
import abc

# import version

logger = logging.getLogger(__name__)
init_log = logging.getLogger('openpathsampling.initialization')


# =============================================================================================
# Extended NetCDF Storage for multiple forked trajectories
# =============================================================================================

class NetCDFPlus(netCDF4.Dataset):
    """
    Extension of the python netCDF wrapper for easier storage of python objects
    """
    support_simtk_unit = True

    @property
    def _netcdfplus_version_(self):
<<<<<<< HEAD
        # return version.version
        return '0.1.0'
=======
        import openpathsampling.netcdfplus.version as v
        version = v.short_version
        return version
>>>>>>> 9a929660

    _type_conversion = {
        'float': np.float32,
        'int': np.int32,
        'long': np.int64,
        'index': np.int32,
        'length': np.int32,
        'bool': np.int16,
        'str': str,
        'json': str,
        'jsonobj': str,
        'numpy.float32': np.float32,
        'numpy.float64': np.float64,
        'numpy.int8': np.int8,
        'numpy.int16': np.int16,
        'numpy.int32': np.int32,
        'numpy.int64': np.int64,
        'numpy.uint8': np.uint8,
        'numpy.uint16': np.uint16,
        'numpy.uint32': np.uint32,
        'numpy.uint64': np.uint64,
        'store': str,
        'obj': np.int32,
        'lazyobj': np.int32
    }

    class ValueDelegate(object):
        """
        Value delegate for objects that implement __getitem__ and __setitem__

        It will basically just wrap values that are used in a dict like structure
        with getter and setter function to allow easier conversion

        delegate[x] is equivalent to delegate.getter(delegate.variable[x])

        Attributes
        ----------
        variable : dict-like
            the dict to be wrapped
        getter : function
            the function applied to results from running the __getitem__ on the variable
        setter : function
            the function applied to the value to be stored using __setitem__ on the variable
        store : openpathsampling.netcdfplus.ObjectStore
            a reference to an object store used for convenience in some cases

        """

        def __init__(self, variable, getter=None, setter=None, store=None):
            self.variable = variable
            self.store = store

            if setter is None:
                setter = lambda v: v
            self.setter = setter

            if getter is None:
                getter = lambda v: v
            self.getter = getter

        def __setitem__(self, key, value):
            self.variable[key] = self.setter(value)

        def __getitem__(self, key):
            return self.getter(self.variable[key])

        def __getattr__(self, item):
            return getattr(self.variable, item)

        def __str__(self):
            return str(self.variable)

        def __repr__(self):
            return repr(self.variable)

    class KeyDelegate(object):
        """
        Value delegate for objects that implement __getitem__ and __setitem__

        It will basically just wrap keys for objects that are used in a dict like structure
        with getter and setter function to allow easier conversion

        delegate[x] is equivalent to delegate[x.idx(store)]

        Attributes
        ----------
        variable : dict-like
            the dict to be wrapped
        store : openpathsampling.netcdfplus.ObjectStore
            a reference to an object store used

        """

        def __init__(self, variable, store):
            self.variable = variable
            self.store = store

        def __setitem__(self, key, value):
            if hasattr(key, '__iter__'):
                idxs = [item if type(item) is int else self.store.index[item] for item in key]
                sorted_idxs = list(set(idxs))
                sorted_values = [value[idxs.index(val)] for val in sorted_idxs]
                self.variable[sorted_idxs] = sorted_values

            else:
                self.variable[key if type(key) is int else self.store.index[key]] = value

        def __getitem__(self, key):
            if hasattr(key, '__iter__'):
                idxs = [item if type(item) is int else self.store.index[item] for item in key]
                sorted_idxs = sorted(list(set(idxs)))

                sorted_values = self.variable[sorted_idxs]
                return [sorted_values[sorted_idxs.index(idx)] for idx in idxs]
            else:
                return self.variable[key if type(key) is int else self.store.index[key]]

    @property
    def objects(self):
        """
        Return a dictionary of all objects stored.

        This is similar to the netcdf `.variables` for all stored variables. This
        allows to write `storage.objects['samples'][idx]` like we
        write `storage.variables['ensemble_json'][idx]`
        """
        return self._stores

    def find_store(self, obj):
        """
        Return the default store used for an storable object

        Parameters
        ----------
        obj : :class:`openpathsampling.netcdfplus.StorableObject`
            the storable object to be tested

        Returns
        -------
        :class:`openpathsampling.netcdfplus.ObjectStore`
            the store that is used by default to store the given storable obj
        """

        if type(obj) is type or type(obj) is abc.ABCMeta:
            if obj not in self._obj_store:
                raise ValueError('Objects of class "%s" are not storable in this store.' % obj.__name__)

            return self._obj_store[obj]
        else:
            if obj.__class__ not in self._obj_store:
                raise ValueError('Objects of class "%s" are not storable in this store.' % obj.__class__.__name__)

            return self._obj_store[obj.__class__]

    def update_storable_classes(self):
        self.simplifier.update_class_list()

    def _create_storages(self):
        """
        Function to be called automatically to register all object stores

        This will usually only be called in subclassed storages.
        """
        pass

    def __init__(self, filename, mode=None):
        """
        Create a storage for complex objects in a netCDF file

        Parameters
        ----------
        filename : string
            filename of the netcdf file to be used or created
        mode : str
            the mode of file creation, one of 'w' (write), 'a' (append) or
            'r' (read-only) None, which will append any existing files
            (equal to append), is the default.

        Notes
        -----
        A single file can be opened by multiple storages, but only one can be used for writing

        """

        if mode is None:
            mode = 'a'

        exists = os.path.isfile(filename)
        if exists and mode == 'a':
            logger.info("Open existing netCDF file '%s' for appending - appending existing file", filename)
        elif exists and mode == 'w':
            logger.info("Create new netCDF file '%s' for writing - deleting existing file", filename)
        elif not exists and mode == 'a':
            logger.info("Create new netCDF file '%s' for appending - appending non-existing file", filename)
        elif not exists and mode == 'w':
            logger.info("Create new netCDF file '%s' for writing - creating new file", filename)
        elif not exists and mode == 'r':
            logger.info("Open existing netCDF file '%s' for reading - file does not exist", filename)
            raise RuntimeError("File '%s' does not exist." % filename)
        elif exists and mode == 'r':
            logger.info("Open existing netCDF file '%s' for reading - reading from existing file", filename)

        self.filename = filename

        # call netCDF4-python to create or open .nc file
        super(NetCDFPlus, self).__init__(filename, mode)

        self._setup_class()

        if mode == 'w':
            logger.info("Setup netCDF file and create variables")

            self.setncattr('format', 'netcdf+')
<<<<<<< HEAD
            self.setncattr('version', self._netcdfplus_version_)
=======
            self.setncattr('ncplus_version', self._netcdfplus_version_)
>>>>>>> 9a929660

            self.write_meta()

            # add shared scalar dimension for everyone
            self.create_dimension('scalar', 1)
            self.create_dimension('pair', 2)

            # create the store that holds stores
            self.register_store('stores', NamedObjectStore(ObjectStore))
            self.stores._init()
            self.stores.set_caching(True)
            self.update_delegates()

            # now create all storages in subclasses
            self._create_storages()

            # call the subclass specific initialization
            self._initialize()

            # this will create all variables in the storage for all new added stores
            # this is often already call inside of _initialize. If not we just make sure
            self.finalize_stores()

            logger.info("Finished setting up netCDF file")

        elif mode == 'a' or mode == 'r+' or mode == 'r':
            logger.debug("Restore the dict of units from the storage")

            self.check_version()

            # open the store that contains all stores
            self.register_store('stores', NamedObjectStore(ObjectStore))
            self.stores.set_caching(True)
            self.create_variable_delegate('stores_json')
            self.create_variable_delegate('stores_name')

            # Create a dict of simtk.Unit() instances for all netCDF.Variable()
            for variable_name in self.variables:
                variable = self.variables[variable_name]

                if self.support_simtk_unit:
                    import simtk.unit as u
                    if hasattr(variable, 'unit_simtk'):
                        unit_dict = self.simplifier.from_json(getattr(variable, 'unit_simtk'))
                        if unit_dict is not None:
                            unit = self.simplifier.unit_from_dict(unit_dict)
                        else:
                            unit = self.simplifier.unit_from_dict(u.Unit({}))

                        self.units[str(variable_name)] = unit

            # register all stores that are listed in self.stores
            for store in self.stores:
                self.register_store(store.name, store)
                store.register(self, store.name)

            self.update_delegates()
            self._restore_storages()

            # call the subclass specific restore in case there is more stuff the prepare
            self._restore()

        self.sync()


    @property
    def file_size(self):
        return os.path.getsize(self.filename)

    @property
    def file_size_str(self):
        current = float(self.file_size)
        for prefix in ["k", "M", "G"]:
            if current > 1024:
                output_prefix = prefix
                current /= 1024.0
        return "{0:.2f}{1}B".format(current, output_prefix)

    @staticmethod
    def _cmp_version(v1, v2):
        q1 = v1.split('-')[0].split('.')
        q2 = v2.split('-')[0].split('.')
        for v1, v2 in zip(q1, q2):
            if int(v1) > int(v2):
                return +1
            elif int(v1) < int(v2):
                return -1

        return 0

    def check_version(self):
        try:
            s1 = self.getncattr('ncplus_version')
        except AttributeError:
            logger.info('Using netcdfplus Pre 1.0 version. No version detected using 0.0.0')
            s1 = '0.0.0'

        s2 = self._netcdfplus_version_

        cp = self._cmp_version(s1, s2)

        if cp != 0:
            logger.info('Loading different netcdf version. Installed version is '
                        '%s and loaded version is %s' % (s2, s1))
            if cp > 0:
                logger.info('Loaded version is newer consider upgrading your conda package!')
            else:
                logger.info('Loaded version is older. Should be no problem other then '
                            'missing features and information')

    def write_meta(self):
        pass

    @staticmethod
    def _cmp_version(v1, v2):
        q1 = v1.split('-')[0].split('.')
        q2 = v2.split('-')[0].split('.')
        for v1, v2 in zip(q1, q2):
            if int(v1) > int(v2):
                return +1
            elif int(v1) < int(v2):
                return -1

        return 0

    def check_version(self):
        try:
            s1 = self.getncattr('version')
        except AttributeError:
            logger.info('Using netcdfplus Pre 1.0 version. No version detected using 0.0.0')
            s1 = '0.0.0'

        s2 = self._netcdfplus_version_

        cp = self._cmp_version(s1, s2)

        if cp != 0:
            logger.info('Loading different netcdf version. Installed version is '
                        '%s and loaded version is %s' % (s2, s1))
            if cp > 0:
                logger.info('Loaded version is newer consider upgrading your conda package!')
            else:
                logger.info('Loaded version is older. Should be no problem other then '
                            'missing features and information')

    def write_meta(self):
        pass

    def _setup_class(self):
        """
        Sets the basic properties for the storage
        """
        self._stores = {}
        self._objects = {}
        self._obj_store = {}
        self._storages_base_cls = {}
        self.simplifier = StorableObjectJSON(self)
        self.vars = dict()
        self.units = dict()

    def create_store(self, name, store):
        """
        Create a special variable type `obj.name` that can hold storable objects

        Parameters
        ----------
        name : str
            the name of the store inside this storage
        store : :class:`openpathsampling.netcdf.ObjectStore`
            the store to be added to this storage

        """
        self.register_store(name, store)
        store.name = name
        self.stores.save(store)

    def finalize_stores(self):
        """
        Run initializations for all added stores.

        This will make sure that all previously added stores are now useable. If you add more stores you need to
        call this again. The reason this is done at all is that stores might reference each other and so no
        unique order of creation can be found. Thus you first create stores with all their dependencies and then
        finalize all of them together.
        """
        for store in self._stores.values():
            if not store._created:
                logger.info("Initializing store '%s'" % store.name)
                store._init()

        for store in self._stores.values():
            if not store._created:
                logger.info("Initializing store '%s'" % store.name)
                store._init()

        self.update_delegates()
        self.simplifier.update_class_list()

    def register_store(self, name, store, register_attr=True):
        """
        Add a object store to the file

        An object store is a special type of variable that allows to store python objects

        Parameters
        ----------
        name : str
            the name of the store under which the objects are accessible
            like `store.{name}`
        store : :class:`openpathsampling.storages.ObjectStore`
            instance of the object store
        register_attr : bool
            if set to false the store will not be accesible as an attribute.
            `True` is the default.
        """
        store.register(self, name)

        if register_attr:
            if hasattr(self, name):
                raise ValueError('Attribute name %s is already in use!' % name)

            setattr(self, store.prefix, store)

        self._stores[name] = store

        if store.content_class is not None:
            self._objects[store.content_class] = store

            self._obj_store[store.content_class] = store
            self._obj_store.update({cls: store for cls in store.content_class.descendants()})

    def _initialize(self):
        """
        Function run after a new file is created.

        This is used to setup all variables in the storage
        """
        pass

    def _restore(self):
        """
        Function run after an existing file is opened.

        This is used in special storages to complete reading existing files.
        """
        pass

    def __repr__(self):
        return "Storage @ '" + self.filename + "'"

    def __getattr__(self, item):
        try:
            return self.__dict__[item]
        except KeyError:
            return self.__class__.__dict__[item]

    def __setattr__(self, key, value):
        self.__dict__[key] = value

    def _init_storages(self):
        """
        Run the initialization on all added classes

        Notes
        -----
        Only runs when the storage is created.
        """

        for storage in self._stores.values():
            storage._init()

        self.update_delegates()

    def _restore_storages(self):
        """
        Run the restore method on all added classes

        Notes
        -----
        Only runs when an existing storage is opened.
        """

        for storage in self._stores.values():
            storage._restore()

    def list_stores(self):
        """
        Return a list of registered stores

        Returns
        -------
        list of str
            list of stores that can be accessed using `storage.[store]`
        """
        return [store.prefix for store in self._stores.values()]

    def list_storable_objects(self):
        """
        Return a list of storable object base classes

        Returns
        -------
        list of type
            list of base classes that can be stored using `storage.save(obj)`
        """
        return [store.content_class for store in self.objects.values() if store.content_class is not None]

    def save(self, obj, idx=None):
        """
        Save a storable object into the correct Storage in the netCDF file

        Parameters
        ----------
        obj : the object to store

        Returns
        -------
        str
            the class name of the BaseClass of the stored object, which is
            needed when loading the object to identify the correct storage
        """

        if type(obj) is list:
            # a list of objects will be stored one by one
            return [self.save(part, idx) for part in obj]


        elif type(obj) is tuple:
            # a tuple will store all parts
            return [self.save(part, idx) for part in obj]


        elif obj.__class__ in self._obj_store:
            # to store we just check if the base_class is present in the storages
            # also we assume that if a class has no base_cls
            store = self.find_store(obj)
            store_idx = self.stores.index[store]
            return store, store_idx, store.save(obj, idx)


        # Could not save this object.
        raise RuntimeWarning("Objects of type '%s' cannot be stored!" %
                             obj.__class__.__name__)

    def load(self, obj_type, idx):
        """
        Load an object of the specified type from the storage

        Parameters
        ----------
        obj_type : str or class
            the store or class of the base object to be loaded.

        Returns
        -------
        :class:`openpathsampling.netcdfplus.StorableObject`
            the object loaded from the storage

        Notes
        -----
        If you want to load a sub-classed Ensemble you need to load using
        `Ensemble` or `"Ensemble"` and not use the subclass
        """

        if obj_type in self._objects:
            store = self._objects[obj_type]
            return store.load(idx)
        elif obj_type in self._obj_store:
            # check if a store for the base_cls exists and use this one
            store = self._obj_store[obj_type]
            return store.load(idx)
        elif obj_type in self.simplifier.class_list:
            store = self._obj_store[self.simplifier.class_list[obj_type]]
            return store.load(idx)

        raise RuntimeError("No store registered to load variable type '%s'" % obj_type)

    def idx(self, obj):
        """
        Return the index used to store the given object in this storage

        Parameters
        ----------
        obj : object
            The stored object from which the index is to be returned
        """
        if hasattr(obj, 'base_cls'):
            store = self._objects[obj.base_cls]
            return store.idx(obj)

    def repr_json(self, obj):
        if hasattr(obj, 'base_cls'):
            store = self._objects[obj.base_cls]

            if store.json:
                return store.variables['json'][store.idx(obj)]

        return None

    def clone_store(self, store_to_copy, new_storage):
        """
        Clone a store from one storage to another. Mainly used as a helper
        for the cloning of a store

        Parameters
        ----------
        store_to_copy : [..]Store
            the store to be copied
        new_storage : Storage
            the new Storage object

        """
        if type(store_to_copy) is str:
            storage_name = store_to_copy
        else:
            storage_name = store_to_copy.prefix

        copied_storages = 0

        for variable in self.variables.keys():
            if variable.startswith(storage_name + '_'):
                copied_storages += 1
                if variable not in new_storage.variables:
                    # collectivevariables have additional variables in the storage that need to be copied
                    # TODO: copy chunksizes?
                    var = self.variables[variable]
                    new_storage.createVariable(
                        variable,
                        str(var.dtype),
                        var.dimensions,
                        chunksizes=var.chunk
                    )
                    for attr in self.variables[variable].ncattrs():
                        setattr(
                            new_storage.variables[variable],
                            attr,
                            getattr(self.variables[variable], attr)
                        )

                    new_storage.variables[variable][:] = self.variables[variable][:]
                else:
                    for idx in range(0, len(self.variables[variable])):
                        new_storage.variables[variable][idx] = self.variables[variable][idx]

        if copied_storages == 0:
            raise RuntimeWarning(
                'Potential error in storage name. No storage variables copied from ' +
                storage_name
            )

    def create_dimension(self, dim_name, size=None):
        """
        Initialize a new dimension in the storage.
        Wraps the netCDF createDimension

        Parameters
        ----------
        dim_name : str
            the name for the new dimension
        size : int
            the number of elements in this dimension. None (default) means
            an infinite dimension that extends when more objects are stored

        """
        if dim_name not in self.dimensions:
            self.createDimension(dim_name, size)

    def cache_image(self):
        """
        Return an dict containing information about all caches

        Returns
        -------
        dict
            a nested dict containing information about the number and types of
            cached objects
        """
        image = {
            'weak': {},
            'strong': {},
            'total': {},
            'file': {},
            'index': {}
        }

        total_strong = 0
        total_weak = 0
        total_file = 0
        total_index = 0

        for name, store in self.objects.iteritems():
            size = store.cache.size
            count = store.cache.count
            profile = {
                'count': count[0] + count[1],
                'count_strong': count[0],
                'count_weak': count[1],
                'max': size[0],
                'size_strong': size[0],
                'size_weak': size[1],
            }
            total_strong += count[0]
            total_weak += count[1]
            total_file += len(store)
            total_index += len(store.index)
            image[name] = profile
            image['strong'][name] = count[0]
            image['weak'][name] = count[1]
            image['total'][name] = count[0] + count[1]
            image['file'][name] = len(store)
            #            if hasattr(store, 'index'):
            image['index'][name] = len(store.index)
        # else:
        #                image['index'][name] = 0

        image['full'] = total_weak + total_strong
        image['total_strong'] = total_strong
        image['total_weak'] = total_weak
        image['file'] = total_file
        image['index'] = total_index

        return image

    def get_var_types(self):
        """
        List all allowed variable type to be used in `create_variable`

        Returns
        -------
        list of str
            the list of variable types
        """
        types = NetCDFPlus._type_conversion.keys()
        types += ['obj.' + x for x in self.objects.keys()]
        types += ['lazyobj.' + x for x in self.objects.keys()]
        return sorted(types)

    @staticmethod
    def var_type_to_nc_type(var_type):
        """
        Return the compatible netCDF variable type for var_type

        Returns
        -------
        object
            A object of netcdf compatible varible types
        """
        if var_type.startswith('obj.') or var_type.startswith('lazyobj.'):
            nc_type = np.int32
        else:
            nc_type = NetCDFPlus._type_conversion[var_type]

        return nc_type

    def create_type_delegate(self, var_type):
        """
        Create a variable value delegator for var_type

        The delegator will convert automatically between the given variable type
        and the netcdf compatible one

        Parameters
        ----------
        var_type : str
            the variable type

        Returns
        -------
        NetCDFPlus.Value_Delegate
            the delegator instance
        """
        getter = None
        setter = None
        store = None

        if var_type.startswith('obj.') or var_type.startswith('lazyobj.'):
            store = getattr(self, var_type.split('.')[1])
            base_type = store.content_class

            get_is_iterable = lambda v: \
                not v.base_cls is base_type if hasattr(v, 'base_cls') else hasattr(v, '__iter__')

            set_is_iterable = lambda v: \
                not v.base_cls is base_type if hasattr(v, 'base_cls') else hasattr(v, '__iter__')


        if var_type == 'int':
            getter = lambda v: v.tolist()
            setter = lambda v: np.array(v)

        elif var_type == 'bool':
            getter = lambda v: v.astype(np.bool).tolist()
            setter = lambda v: np.array(v, dtype=np.int8)

        elif var_type == 'index':
            getter = lambda v: \
                [None if int(w) < 0 else int(w) for w in v.tolist()] \
                    if hasattr(v, '__iter__') else None if int(v) < 0 else int(v)
            setter = lambda v: \
                [-1 if w is None else w for w in v] \
                    if hasattr(v, '__iter__') else -1 if v is None else v

        elif var_type == 'float':
            getter = lambda v: v.tolist()
            setter = lambda v: np.array(v)

        elif var_type.startswith('numpy.'):
            pass

        elif var_type == 'jsonobj':
            setter = lambda v: self.simplifier.to_json_object(v)
            getter = lambda v: self.simplifier.from_json(v)

        elif var_type == 'json':
            setter = lambda v: self.simplifier.to_json(v)
            getter = lambda v: self.simplifier.from_json(v)

        elif var_type.startswith('obj.'):
            getter = lambda v: \
                [None if int(w) < 0 else store.load(int(w)) for w in v.tolist()] \
                    if get_is_iterable(v) else None if int(v) < 0 else store.load(int(v))
            setter = lambda v: \
                np.array([-1 if w is None else store.save(w) for w in v], dtype=np.int32) \
                    if set_is_iterable(v) else -1 if v is None else store.save(v)

        elif var_type == 'obj':
            # arbitrary object

            set_iterable_simple = lambda v: \
                False if hasattr(v, 'base_cls') else hasattr(v, '__iter__')

            getter = lambda v: \
                [None if int(w[1]) < 0 else self.stores[int(w[0])].load(int(w[1])) for w in v.tolist()] \
                    if len(v.shape) > 1 else None if int(v[1]) < 0 else self.stores[int(v[0])].load(int(v[1]))

            setter = lambda v: \
                np.array([(-1, -1) if w is None else self.save(w)[1:] for w in v], dtype=np.int32) \
                    if set_iterable_simple(v) else (-1, -1) if v is None else self.save(v)[1:]

        elif var_type.startswith('lazyobj.'):
            getter = lambda v: \
                [None if int(w) < 0 else LoaderProxy(store, int(w)) for w in v.tolist()] \
                    if get_is_iterable(v) else None if int(v) < 0 else LoaderProxy(store, int(v))
            setter = lambda v: \
                np.array([-1 if w is None else store.save(w) for w in v], dtype=np.int32) \
                    if set_is_iterable(v) else -1 if v is None else store.save(v)

        elif var_type == 'lazyobj':
            # arbitrary object

            set_iterable_simple = lambda v: \
                False if hasattr(v, 'base_cls') else hasattr(v, '__iter__')

            getter = lambda v: \
                [None if int(w[1]) < 0 else LoaderProxy(self.stores[int(w[0])],int(w[1])) for w in v.tolist()] \
                    if len(v.shape) > 1 else None if int(v[1]) < 0 else LoaderProxy(self.stores[int(v[0])],int(v[1]))

            setter = lambda v: \
                np.array([(-1, -1) if w is None else self.save(w)[1:] for w in v], dtype=np.int32) \
                    if set_iterable_simple(v) else (-1, -1) if v is None else self.save(v)[1:]

        elif var_type == 'store':
            setter = lambda v: v.prefix
            getter = lambda v: self.objects[v]

        return getter, setter, store

    def create_variable_delegate(self, var_name):
        """
        Create a delegate property that wraps the netcdf.Variable and takes care
        of type conversions
        """

        if var_name not in self.vars:
            var = self.variables[var_name]

            if not hasattr(var, 'var_type'):
                return

            getter, setter, store = self.create_type_delegate(var.var_type)

            if True or self.support_simtk_unit:
                if hasattr(var, 'unit_simtk'):
                    if var_name not in self.units:
                        self.update_simtk_unit(var_name)

                    unit = self.units[var_name]

                    def _get(my_getter):
                        import simtk.unit as u
                        if my_getter is None:
                            return lambda v: u.Quantity(v, unit)
                        else:
                            return lambda v: u.Quantity(my_getter(v), unit)

                    def _set(my_setter):
                        if my_setter is None:
                            return lambda v: v / unit
                        else:
                            return lambda v: my_setter(v / unit)

                    getter = _get(getter)
                    setter = _set(setter)

            if True:
                if hasattr(var, 'maskable'):
                    def _get2(my_getter):
                        return lambda v: \
                            [None if hasattr(w, 'mask') else my_getter(w) for w in v] \
                                if type(v) is not str and len(v.shape) > 0 else \
                                (None if hasattr(v, 'mask') else my_getter(v))

                    if getter is not None:
                        getter = _get2(getter)
                    else:
                        getter = _get2(lambda v: v)

            self.vars[var_name] = NetCDFPlus.ValueDelegate(var, getter, setter, store)

        else:
            raise ValueError("Variable '%s' is already taken!")

    def create_variable(self, var_name,
                        var_type,
                        dimensions,
                        description=None,
                        chunksizes=None,
                        simtk_unit=None,
                        maskable=False):
        """
        Create a new variable in the netCDF storage.

        This is just a helper function to structure the code better and add
        some convenience to creating more complex variables

        Parameters
        ==========
        var_name : str
            The name of the variable to be created
        var_type : str
            The string representing the type of the data stored in the
            variable.  Allowed are strings of native python types in which
            case the variables will be treated as python or a string of the
            form 'numpy.type' which will refer to the numpy data types.
            Numpy is preferred sinec the api to netCDF uses numpy and thus
            it is faster. Possible input strings are
            `int`, `float`, `long`, `str`, `numpy.float32`, `numpy.float64`,
            `numpy.int8`, `numpy.int16`, `numpy.int32`, `numpy.int64`, `json`,
            `obj.<store>`, `lazyobj.<store>`
        dimensions : str or tuple of str
            A tuple representing the dimensions used for the netcdf variable.
            If not specified then the default dimension of the storage is used.
            If the last dimension is `'...'` then it is assumed that the
            objects are of variable length. In netCDF this is usually
            referred to as a VLType.  We will treat is just as another
            dimension, but it can only be the last dimension.
        description : str
            A string describing the variable in a readable form.
        chunksizes : tuple of int
            A tuple of ints per number of dimensions. This specifies in what
            block sizes a variable is stored. Usually for object related stuff
            we want to store everything of one object at once so this is often
            (1, ..., ...)
        simtk_unit : str
            A string representing the units used for this variable. Can be
            used with all var_types although it makes sense only for numeric
            ones.
        maskable : bool, default: False
            If set to `True` the values in this variable can only partially
            exist and if they have not yet been written they are filled with
            a fill_value which is treated as a non-set variable. The created
            variable will interpret this values as `None` when returned
        """

        ncfile = self

        if type(dimensions) is str:
            dimensions = [dimensions]

        dimensions = list(dimensions)

        new_dimensions = dict()
        for ix, dim in enumerate(dimensions):
            if type(dim) is int:
                dimensions[ix] = var_name + '_dim_' + str(ix)
                new_dimensions[dimensions[ix]] = dim

        if dimensions[-1] == '...':
            # last dimension is simply [] so we allow arbitrary length and remove the last dimension
            variable_length = True
            dimensions = dimensions[:-1]
        else:
            variable_length = False

        if var_type == 'obj' or var_type == 'lazyobj':
            dimensions.append('pair')
            if chunksizes is not None:
                chunksizes = tuple(list(chunksizes) + [2])

        nc_type = NetCDFPlus.var_type_to_nc_type(var_type)

        for dim_name, size in new_dimensions.items():
            ncfile.create_dimension(dim_name, size)

        dimensions = tuple(dimensions)

        # if chunksizes are strings then replace by the actual size of the dimension
        if chunksizes is not None:
            chunksizes = list(chunksizes)
            for ix, dim in enumerate(chunksizes):
                if dim == -1:
                    chunksizes[ix] = len(ncfile.dimensions[dimensions[ix]])

                if type(dim) is str:
                    chunksizes[ix] = len(ncfile.dimensions[dim])

            chunksizes = tuple(chunksizes)

        if variable_length:
            vlen_t = ncfile.createVLType(nc_type, var_name + '_vlen')
            ncvar = ncfile.createVariable(var_name, vlen_t, dimensions,
                                          zlib=False, chunksizes=chunksizes)
        else:
            ncvar = ncfile.createVariable(var_name, nc_type, dimensions,
                                          zlib=False, chunksizes=chunksizes)

        setattr(ncvar, 'var_type', var_type)

        if self.support_simtk_unit and simtk_unit is not None:

            import simtk.unit as u

            if isinstance(simtk_unit, u.Unit):
                unit_instance = simtk_unit
                symbol = unit_instance.get_symbol()
            elif isinstance(simtk_unit, u.BaseUnit):
                unit_instance = u.Unit({simtk_unit: 1.0})
                symbol = unit_instance.get_symbol()
            elif type(simtk_unit) is str and hasattr(u, simtk_unit):
                unit_instance = getattr(u, simtk_unit)
                symbol = unit_instance.get_symbol()
            else:
                raise NotImplementedError('Unit by abbreviated string representation is not yet supported')

            json_unit = self.simplifier.unit_to_json(unit_instance)

            # store the unit in the dict inside the Storage object
            self.units[var_name] = unit_instance

            # Define units for a float variable
            setattr(ncvar, 'unit_simtk', json_unit)
            setattr(ncvar, 'unit', symbol)

        if maskable:
            setattr(ncvar, 'maskable', 'True')

        if description is not None:
            if type(dimensions) is str:
                dim_names = [dimensions]
            else:
                dim_names = map(lambda p: '#ix{0}:{1}'.format(*p), enumerate(dimensions))

            idx_desc = '[' + ']['.join(dim_names) + ']'
            description = var_name + idx_desc + ' is ' + description.format(idx=dim_names[0],
                                                                            ix=dim_names)

            # Define long (human-readable) names for variables.
            setattr(ncvar, "long_str", description)

        self.update_delegates()

        return ncvar

    def update_delegates(self):
        """
        Updates the set of delegates in `self.vars`

        Should be called after new variables have been created or loaded.
        """
        for name in self.variables:
            if name not in self.vars:
                self.create_variable_delegate(name)

    @staticmethod
    def get_value_parameters(value):
        """
        Compute netcdfplus compatible parameters to store a value

        Parameters
        ----------
        value

        Returns
        -------
        dict
            A dictionary containing the approriate input parameters for
            `var_type`, `dimensions`, `simtk_unit`

        Notes
        -----
        This is a utility function to create a CV using a template

        """

        dimensions = None
        storable = True
        simtk_unit = None

        test_value = value
        test_type = value

        if NetCDFPlus.support_simtk_unit:
            import simtk.unit as u

            if type(test_type) is u.Quantity:
                # could be a Quantity([..])
                simtk_unit = test_type.unit
                test_type = test_type._value

        if type(test_type) is np.ndarray:
            dimensions = test_type.shape
        else:
            if hasattr(test_value, '__len__'):
                dimensions = len(test_value)
                test_type = test_value[0]
                if NetCDFPlus.support_simtk_unit and type(test_type) is u.Quantity:
                    for val in test_value:
                        if type(val._value) is not type(test_value._value):
                            # all values must be of same type
                            storable = False
                else:
                    for val in test_value:
                        if type(val) is not type(test_value):
                            # all values must be of same type
                            storable = False

            if NetCDFPlus.support_simtk_unit and type(test_type) is u.Quantity:
                # could also be [Quantity, ...]
                simtk_unit = test_type.unit
                test_type = test_type._value

        if storable:
            var_type = NetCDFPlus.identify_var_type(test_type)
            return {
                'var_type': var_type,
                'dimensions': dimensions,
                'simtk_unit': simtk_unit
            }

        return {
        }

    @staticmethod
    def identify_var_type(instance):
        """
        Identify common python and numpy types

        Parameters
        ----------
        instance
            python variable instance to be tested for it numeric type

        Returns
        -------
        str
            a string representation of the variable type

        """
        ty = type(instance)

        known_types = [float, int, bool, str]

        if ty in known_types:
            return ty.__name__
        elif hasattr(instance, 'dtype'):
            return 'numpy.' + instance.dtype.type.__name__
        else:
            return 'None'<|MERGE_RESOLUTION|>--- conflicted
+++ resolved
@@ -13,8 +13,6 @@
 import netCDF4
 import os.path
 import abc
-
-# import version
 
 logger = logging.getLogger(__name__)
 init_log = logging.getLogger('openpathsampling.initialization')
@@ -32,14 +30,9 @@
 
     @property
     def _netcdfplus_version_(self):
-<<<<<<< HEAD
-        # return version.version
-        return '0.1.0'
-=======
         import openpathsampling.netcdfplus.version as v
         version = v.short_version
         return version
->>>>>>> 9a929660
 
     _type_conversion = {
         'float': np.float32,
@@ -253,11 +246,7 @@
             logger.info("Setup netCDF file and create variables")
 
             self.setncattr('format', 'netcdf+')
-<<<<<<< HEAD
-            self.setncattr('version', self._netcdfplus_version_)
-=======
             self.setncattr('ncplus_version', self._netcdfplus_version_)
->>>>>>> 9a929660
 
             self.write_meta()
 
@@ -351,41 +340,6 @@
     def check_version(self):
         try:
             s1 = self.getncattr('ncplus_version')
-        except AttributeError:
-            logger.info('Using netcdfplus Pre 1.0 version. No version detected using 0.0.0')
-            s1 = '0.0.0'
-
-        s2 = self._netcdfplus_version_
-
-        cp = self._cmp_version(s1, s2)
-
-        if cp != 0:
-            logger.info('Loading different netcdf version. Installed version is '
-                        '%s and loaded version is %s' % (s2, s1))
-            if cp > 0:
-                logger.info('Loaded version is newer consider upgrading your conda package!')
-            else:
-                logger.info('Loaded version is older. Should be no problem other then '
-                            'missing features and information')
-
-    def write_meta(self):
-        pass
-
-    @staticmethod
-    def _cmp_version(v1, v2):
-        q1 = v1.split('-')[0].split('.')
-        q2 = v2.split('-')[0].split('.')
-        for v1, v2 in zip(q1, q2):
-            if int(v1) > int(v2):
-                return +1
-            elif int(v1) < int(v2):
-                return -1
-
-        return 0
-
-    def check_version(self):
-        try:
-            s1 = self.getncattr('version')
         except AttributeError:
             logger.info('Using netcdfplus Pre 1.0 version. No version detected using 0.0.0')
             s1 = '0.0.0'
