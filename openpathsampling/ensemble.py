--- conflicted
+++ resolved
@@ -1095,45 +1095,6 @@
         spl = ['  ' + p for p in spl]
         return '\n'.join(spl)
 
-<<<<<<< HEAD
-    def _lencheck(self, trajectory):
-        if hasattr(self, 'frames'):
-            if type(self.frames) is int:
-                return trajectory.frames > self.frames and \
-                    trajectory.frames >= -self.frames
-
-    def ensemble_probability(self):
-        """
-        Return the probability of finding these paths given an msm
-
-        Returns
-        -------
-        double
-            the minimal probability
-        double
-            the maximal probability
-
-        """
-        raise NotImplementedError('This is not implemented for this ensemble')
-
-
-    def path_probability(self):
-        """
-        Return the probability of finding these paths given an msm
-
-        Returns
-        -------
-        double
-            the minimal probability
-        double
-            the maximal probability
-
-        """
-        raise NotImplementedError('This is not implemented for this ensemble')
-
-
-=======
->>>>>>> fd8bc0e5
 
 class EmptyEnsemble(Ensemble):
     """
@@ -1410,8 +1371,6 @@
         e1 = self.ensemble1.ensemble_probability()
         e2 = self.ensemble2.ensemble_probability()
         return max(0.0, e1[0] + e2[0] - 1.0), min(e1[1], e2[1])
-
-
 
 # class SymmetricDifferenceEnsemble(EnsembleCombination):
 #     # TODO: this is not yet supported. Should be removed. ~DWHS
