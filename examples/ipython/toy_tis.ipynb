{
 "cells": [
  {
   "cell_type": "code",
   "execution_count": 1,
   "metadata": {
    "collapsed": false
   },
   "outputs": [],
   "source": [
    "%matplotlib inline\n",
    "import openpathsampling as paths\n",
    "import numpy as np\n",
    "from toy_plot_helpers import ToyPlot\n",
    "plot = ToyPlot()"
   ]
  },
  {
   "cell_type": "markdown",
   "metadata": {},
   "source": [
    "## Setting up the engine\n",
    "\n",
    "We always need to set up an MD engine which knows the details of the system we're simulating. The MD engine always takes a template snapshot as an example of what the system looks like. Importantly, the template includes a `topology`, which contains information about how to calculate the interactions."
   ]
  },
  {
   "cell_type": "code",
   "execution_count": 2,
   "metadata": {
    "collapsed": false
   },
   "outputs": [],
   "source": [
    "import openpathsampling.toy_dynamics as toys\n",
    "\n",
    "pes = (\n",
    "    toys.toy_pes.OuterWalls([1.0, 1.0], [0.0, 0.0]) + \n",
    "    toys.toy_pes.Gaussian(2.0, [1.0, 4.0], [0.0,1.0]) + \n",
    "    toys.toy_pes.Gaussian(2.0, [25.0, 1.0], [0.0, -1.0])\n",
    ")\n",
    "\n",
    "topology=paths.ToyTopology(\n",
    "    n_spatial = 2,\n",
    "    masses =[1.0, 1.0],\n",
    "    pes = pes\n",
    ")\n",
    "\n",
    "template = paths.Snapshot(\n",
    "    coordinates=np.array([[-0.5, 0.0]]), \n",
    "    velocities=np.array([[0.0,0.0]]),\n",
    "    potential_energy = 0.0, # Important to set energies dimensionless otherwise kcal/mol is default\n",
    "    kinetic_energy = 0.0,\n",
    "    topology=topology\n",
    ")\n",
    "\n",
    "integ = toys.toy_integrators.LangevinBAOABIntegrator(dt=0.02, temperature=0.1, gamma=2.5)\n",
    "\n",
    "options={\n",
    "    'integ' : integ,\n",
    "    'n_frames_max' : 5000,\n",
    "    'nsteps_per_frame' : 10\n",
    "}\n",
    "\n",
    "toy_eng = toys.toy_engine.ToyEngine(\n",
    "    options=options,\n",
    "    template=template\n",
    ")\n",
    "toy_eng.initialized = True\n",
    "\n",
    "toy_eng.current_snapshot = template"
   ]
  },
  {
   "cell_type": "markdown",
   "metadata": {},
   "source": [
    "Register this engine with the PathMovers"
   ]
  },
  {
   "cell_type": "code",
   "execution_count": 3,
   "metadata": {
    "collapsed": false
   },
   "outputs": [],
   "source": [
    "paths.PathMover.engine = toy_eng"
   ]
  },
  {
   "cell_type": "markdown",
   "metadata": {},
   "source": [
    "## Loading trajectories from a previous calculation\n",
    "\n",
    "Path sampling calculations take trajectories as input, so we need an input trajectory. We get that by running the `toy_bootstrap.ipynb`. Since that's a more advanced example, don't worry about understanding everything in there. Assuming you have an initial trajectory, all you need in order to run TIS is what's included in this notebook.\n"
   ]
  },
  {
   "cell_type": "code",
   "execution_count": 4,
   "metadata": {
    "collapsed": false
   },
   "outputs": [],
   "source": [
<<<<<<< HEAD
    "store_bootstrap = paths.storage.Storage('bootstrap.nc', mode='r')\n",
=======
    "store_bootstrap = paths.storage.Storage('toy_bootstrap.nc', mode='r')\n",
>>>>>>> f49744bd
    "\n",
    "# note that the next three lines could be combined into one; they're separated here for educational purposes\n",
    "final_sampleset = store_bootstrap.sampleset[len(store_bootstrap.sampleset)-1]\n",
    "final_sample = final_sampleset.samples[-1]\n",
    "traj = final_sample.trajectory"
   ]
  },
  {
   "cell_type": "markdown",
   "metadata": {},
   "source": [
    "## Setting up order parameter, states, and interfaces"
   ]
  },
  {
   "cell_type": "markdown",
   "metadata": {},
   "source": [
    "First we define the order parameter. We do this in two stages: first, we actually define a normal Python function which takes a `Snapshot` and return a number: in this case, the x-coordinate. Then we wrap that function into an OpenPathSampling order parameter using `paths.OP_Function`."
   ]
  },
  {
   "cell_type": "code",
   "execution_count": 5,
   "metadata": {
    "collapsed": false
   },
   "outputs": [],
   "source": [
    "def xval(snapshot):\n",
    "    \"\"\"Return atom 0, coordinate 0 from the given snapshot\"\"\"\n",
    "    return snapshot.xyz[0][0]\n",
    "    \n",
    "\n",
    "op_xval = paths.OP_Function(name=\"xval\", fcn=xval)"
   ]
  },
  {
   "cell_type": "markdown",
   "metadata": {},
   "source": [
    "Now we use that order parameter to define several volumes of interest. First we define the states. Note that we Python's `float(\"inf\")` notation to create infinity (and negative infinity). The choice of where to set the state boundaries is based on the image or the PES above.\n",
    "\n",
    "Then we set the interfaces using `LambdaVolumeSet`."
   ]
  },
  {
   "cell_type": "code",
   "execution_count": 6,
   "metadata": {
    "collapsed": false
   },
   "outputs": [],
   "source": [
    "stateA = paths.LambdaVolume(op_xval, float(\"-inf\"), -0.3)\n",
    "stateB = paths.LambdaVolume(op_xval, 0.3, float(\"inf\"))\n",
    "\n",
    "interfaces = paths.VolumeFactory.LambdaVolumeSet(\n",
    "    op_xval, \n",
    "    minvals=float(\"-inf\"), \n",
    "    maxvals=[-0.30, -0.25, -0.20, -0.13, -0.05, 0.0]\n",
    ")"
   ]
  },
  {
   "cell_type": "markdown",
   "metadata": {},
   "source": [
    "## Equilibration in the path ensemble\n",
    "\n",
    "At the end of the bootstrapping process, we have a set of paths which we can use to start TIS sampling. Before doing a production run, we should let these paths equilibrate within the ensembles. If you generate your initial path through dynamics that aren't the true dynamics (e.g., using high temperature runs or using metadynamics), this stage is **extremely** important. It's important here as well, but less so than if your initial path is non-physical.\n",
    "\n",
    "First, we'll set up the `TISTransition` we're interested in. Since this particular calculation is just studying the A-to-B transition, we use this object. In general, you'll want to use one of the `TransitionNetwork` objects. See the `toy_network.ipynb` notebook for more information on studying networks of transitions."
   ]
  },
  {
   "cell_type": "code",
   "execution_count": 7,
   "metadata": {
    "collapsed": false
   },
   "outputs": [],
   "source": [
    "tis_trans = paths.TISTransition(\n",
    "    stateA=stateA,\n",
    "    stateB=stateB,\n",
    "    interfaces=interfaces,\n",
    "    name=\"A->B equil\",\n",
    "    orderparameter=None # default order parameter for analysis; not used\n",
    ")"
   ]
  },
  {
   "cell_type": "code",
   "execution_count": 8,
   "metadata": {
    "collapsed": false
   },
   "outputs": [],
   "source": [
    "initial_globalstate = paths.SampleSet.map_trajectory_to_ensembles(traj, tis_trans.ensembles)"
   ]
  },
  {
   "cell_type": "markdown",
   "metadata": {},
   "source": [
    "This will be an example of a \"normal\" TIS run, i.e., TIS without replica exchange. We will sampling using only shooter movers (the same ones defined for the bootstrapping) and path reversal movers."
   ]
  },
  {
   "cell_type": "code",
   "execution_count": 9,
   "metadata": {
    "collapsed": false
   },
   "outputs": [],
   "source": [
    "try:\n",
    "    store_equil = paths.storage.Storage(\"toy_equil.nc\", \"w\", template=template)\n",
    "except RuntimeError:\n",
    "    pass\n",
    "equilibration = paths.PathSampling(\n",
    "    storage=store_equil, \n",
    "    engine=toy_eng, \n",
    "    root_mover=tis_trans.default_movers(toy_eng),\n",
    "    globalstate=initial_globalstate\n",
    ")"
   ]
  },
  {
   "cell_type": "code",
   "execution_count": 10,
   "metadata": {
    "collapsed": false
   },
   "outputs": [],
   "source": [
<<<<<<< HEAD
    "equilibration.run(100)"
=======
    "equilibration.run(10)"
>>>>>>> f49744bd
   ]
  },
  {
   "cell_type": "markdown",
   "metadata": {},
   "source": [
    "## RETIS: Production run\n",
    "\n",
    "Now we'll do a full production run using replica exchange TIS (RETIS).\n",
    "\n",
    "First, we create a `RETISTransition`, in the same way that we created the `TISTransition`."
   ]
  },
  {
   "cell_type": "code",
   "execution_count": 11,
   "metadata": {
    "collapsed": false
   },
   "outputs": [],
   "source": [
    "retis_trans = paths.RETISTransition(\n",
    "    stateA=stateA,\n",
    "    stateB=stateB,\n",
    "    interfaces=interfaces,\n",
    "    name=\"A->B\",\n",
    "    orderparameter=op_xval # we'll use this in the analysis notebook\n",
    ")\n",
    "start_gs = paths.SampleSet.translate_ensembles(equilibration.globalstate, retis_trans.ensembles)"
   ]
  },
  {
   "cell_type": "markdown",
   "metadata": {},
   "source": [
    "At this point, we still don't have a path that satisfies the minus interface. "
   ]
  },
  {
   "cell_type": "code",
   "execution_count": 12,
   "metadata": {
    "collapsed": false
   },
   "outputs": [],
   "source": [
    "minus_segment = equilibration.globalstate[0].trajectory\n",
    "last_frame = minus_segment[-1]\n",
    "extension = toy_eng.generate(last_frame, [retis_trans.minus_ensemble.can_append])\n",
    "first_minus = minus_segment + extension[1:]\n",
    "minus_samp = paths.Sample(\n",
    "    replica=-1,\n",
    "    trajectory=first_minus,\n",
    "    ensemble=retis_trans.minus_ensemble,\n",
    "    details=paths.MoveDetails.initialization_from_scratch(first_minus, retis_trans.minus_ensemble)\n",
    ")\n",
    "start_gs = start_gs.apply_samples([minus_samp])"
   ]
  },
  {
   "cell_type": "code",
   "execution_count": 13,
   "metadata": {
    "collapsed": false
   },
   "outputs": [],
   "source": [
    "try:\n",
    "    store_retis = paths.storage.Storage(\"toy_retis.nc\", \"w\", template=template)\n",
    "except RuntimeError:\n",
    "    pass\n",
    "\n",
    "#store_retis.save(retis_trans) # TODO\n",
    "\n",
    "production = paths.PathSampling(\n",
    "    storage=store_retis,\n",
    "    engine=toy_eng,\n",
    "    root_mover=retis_trans.default_movers(toy_eng),\n",
    "    globalstate=start_gs\n",
    ")"
   ]
  },
  {
   "cell_type": "code",
   "execution_count": 16,
   "metadata": {
    "collapsed": true
<<<<<<< HEAD
   },
   "outputs": [],
   "source": [
    "import logging.config\n",
    "logging.config.fileConfig(\"logging.conf\", disable_existing_loggers=False)"
=======
   },
   "outputs": [],
   "source": [
    "import logging.config\n",
    "logging.config.fileConfig(\"logging.conf\", disable_existing_loggers=False)"
   ]
  },
  {
   "cell_type": "code",
   "execution_count": 15,
   "metadata": {
    "collapsed": false
   },
   "outputs": [],
   "source": [
    "production.run(10)"
   ]
  },
  {
   "cell_type": "code",
   "execution_count": 17,
   "metadata": {
    "collapsed": false
   },
   "outputs": [],
   "source": [
    "op_xval(store_retis.snapshot);"
>>>>>>> f49744bd
   ]
  },
  {
   "cell_type": "code",
<<<<<<< HEAD
   "execution_count": 17,
   "metadata": {
    "collapsed": false
   },
   "outputs": [
    {
     "ename": "KeyError",
     "evalue": "Storage @ 'toy_retis.nc'",
     "output_type": "error",
     "traceback": [
      "\u001b[0;31m---------------------------------------------------------------------------\u001b[0m",
      "\u001b[0;31mKeyError\u001b[0m                                  Traceback (most recent call last)",
      "\u001b[0;32m<ipython-input-17-92b5c28f6d2b>\u001b[0m in \u001b[0;36m<module>\u001b[0;34m()\u001b[0m\n\u001b[0;32m----> 1\u001b[0;31m \u001b[0mproduction\u001b[0m\u001b[0;34m.\u001b[0m\u001b[0mrun\u001b[0m\u001b[0;34m(\u001b[0m\u001b[0;36m100\u001b[0m\u001b[0;34m)\u001b[0m\u001b[0;34m\u001b[0m\u001b[0m\n\u001b[0m",
      "\u001b[0;32m/Users/dwhs/Dropbox/msm-tis/openpathsampling/calculation.pyc\u001b[0m in \u001b[0;36mrun\u001b[0;34m(self, nsteps)\u001b[0m\n\u001b[1;32m    236\u001b[0m                 \u001b[0;31m#self.globalstate.save_samples(self.storage)\u001b[0m\u001b[0;34m\u001b[0m\u001b[0;34m\u001b[0m\u001b[0m\n\u001b[1;32m    237\u001b[0m                 \u001b[0mself\u001b[0m\u001b[0;34m.\u001b[0m\u001b[0mglobalstate\u001b[0m\u001b[0;34m.\u001b[0m\u001b[0msave\u001b[0m\u001b[0;34m(\u001b[0m\u001b[0mself\u001b[0m\u001b[0;34m.\u001b[0m\u001b[0mstorage\u001b[0m\u001b[0;34m)\u001b[0m\u001b[0;34m\u001b[0m\u001b[0m\n\u001b[0;32m--> 238\u001b[0;31m                 \u001b[0mself\u001b[0m\u001b[0;34m.\u001b[0m\u001b[0mstorage\u001b[0m\u001b[0;34m.\u001b[0m\u001b[0mcv\u001b[0m\u001b[0;34m.\u001b[0m\u001b[0msync\u001b[0m\u001b[0;34m(\u001b[0m\u001b[0;34m)\u001b[0m\u001b[0;34m\u001b[0m\u001b[0m\n\u001b[0m\u001b[1;32m    239\u001b[0m                 \u001b[0mself\u001b[0m\u001b[0;34m.\u001b[0m\u001b[0mstorage\u001b[0m\u001b[0;34m.\u001b[0m\u001b[0msync\u001b[0m\u001b[0;34m(\u001b[0m\u001b[0;34m)\u001b[0m\u001b[0;34m\u001b[0m\u001b[0m\n\u001b[1;32m    240\u001b[0m                 \u001b[0;31m# Note: This saves all orderparameters, but does this with\u001b[0m\u001b[0;34m\u001b[0m\u001b[0;34m\u001b[0m\u001b[0m\n",
      "\u001b[0;32m/Users/dwhs/Dropbox/msm-tis/openpathsampling/storage/orderparameter_store.pyc\u001b[0m in \u001b[0;36msync\u001b[0;34m(self, objectdict, flush_unstorable)\u001b[0m\n\u001b[1;32m     62\u001b[0m         \u001b[0;32mif\u001b[0m \u001b[0mobjectdict\u001b[0m \u001b[0;32mis\u001b[0m \u001b[0mNone\u001b[0m\u001b[0;34m:\u001b[0m\u001b[0;34m\u001b[0m\u001b[0m\n\u001b[1;32m     63\u001b[0m             \u001b[0;32mfor\u001b[0m \u001b[0mobj\u001b[0m \u001b[0;32min\u001b[0m \u001b[0mself\u001b[0m\u001b[0;34m:\u001b[0m\u001b[0;34m\u001b[0m\u001b[0m\n\u001b[0;32m---> 64\u001b[0;31m                 \u001b[0mself\u001b[0m\u001b[0;34m.\u001b[0m\u001b[0msync\u001b[0m\u001b[0;34m(\u001b[0m\u001b[0mobj\u001b[0m\u001b[0;34m,\u001b[0m \u001b[0mflush_unstorable\u001b[0m\u001b[0;34m)\u001b[0m\u001b[0;34m\u001b[0m\u001b[0m\n\u001b[0m\u001b[1;32m     65\u001b[0m             \u001b[0;32mreturn\u001b[0m\u001b[0;34m\u001b[0m\u001b[0m\n\u001b[1;32m     66\u001b[0m \u001b[0;34m\u001b[0m\u001b[0m\n",
      "\u001b[0;32m/Users/dwhs/Dropbox/msm-tis/openpathsampling/storage/orderparameter_store.pyc\u001b[0m in \u001b[0;36msync\u001b[0;34m(self, objectdict, flush_unstorable)\u001b[0m\n\u001b[1;32m     65\u001b[0m             \u001b[0;32mreturn\u001b[0m\u001b[0;34m\u001b[0m\u001b[0m\n\u001b[1;32m     66\u001b[0m \u001b[0;34m\u001b[0m\u001b[0m\n\u001b[0;32m---> 67\u001b[0;31m         \u001b[0mobjectdict\u001b[0m\u001b[0;34m.\u001b[0m\u001b[0msync\u001b[0m\u001b[0;34m(\u001b[0m\u001b[0mstore\u001b[0m\u001b[0;34m=\u001b[0m\u001b[0mself\u001b[0m\u001b[0;34m,\u001b[0m \u001b[0mflush_storable\u001b[0m\u001b[0;34m=\u001b[0m\u001b[0mflush_unstorable\u001b[0m\u001b[0;34m)\u001b[0m\u001b[0;34m\u001b[0m\u001b[0m\n\u001b[0m\u001b[1;32m     68\u001b[0m \u001b[0;34m\u001b[0m\u001b[0m\n\u001b[1;32m     69\u001b[0m         \u001b[0mself\u001b[0m\u001b[0;34m.\u001b[0m\u001b[0mstorage\u001b[0m\u001b[0;34m.\u001b[0m\u001b[0msync\u001b[0m\u001b[0;34m(\u001b[0m\u001b[0;34m)\u001b[0m\u001b[0;34m\u001b[0m\u001b[0m\n",
      "\u001b[0;32m/Users/dwhs/Dropbox/msm-tis/openpathsampling/orderparameter.pyc\u001b[0m in \u001b[0;36msync\u001b[0;34m(self, store, flush_storable)\u001b[0m\n\u001b[1;32m    111\u001b[0m         \u001b[0;32melse\u001b[0m\u001b[0;34m:\u001b[0m\u001b[0;34m\u001b[0m\u001b[0m\n\u001b[1;32m    112\u001b[0m             \u001b[0;32mif\u001b[0m \u001b[0mstore\u001b[0m\u001b[0;34m.\u001b[0m\u001b[0mstorage\u001b[0m \u001b[0;32min\u001b[0m \u001b[0mself\u001b[0m\u001b[0;34m.\u001b[0m\u001b[0mstore_dict\u001b[0m\u001b[0;34m.\u001b[0m\u001b[0mcod_stores\u001b[0m\u001b[0;34m:\u001b[0m\u001b[0;34m\u001b[0m\u001b[0m\n\u001b[0;32m--> 113\u001b[0;31m                 \u001b[0mself\u001b[0m\u001b[0;34m.\u001b[0m\u001b[0mstore_dict\u001b[0m\u001b[0;34m.\u001b[0m\u001b[0mcod_stores\u001b[0m\u001b[0;34m[\u001b[0m\u001b[0mstore\u001b[0m\u001b[0;34m.\u001b[0m\u001b[0mstorage\u001b[0m\u001b[0;34m]\u001b[0m\u001b[0;34m.\u001b[0m\u001b[0msync\u001b[0m\u001b[0;34m(\u001b[0m\u001b[0mflush_storable\u001b[0m\u001b[0;34m)\u001b[0m\u001b[0;34m\u001b[0m\u001b[0m\n\u001b[0m\u001b[1;32m    114\u001b[0m \u001b[0;34m\u001b[0m\u001b[0m\n\u001b[1;32m    115\u001b[0m         storable = {key: value for key, value in self.cache_dict.iteritems()\n",
      "\u001b[0;32m/Users/dwhs/Dropbox/msm-tis/openpathsampling/chainableobjectdict.pyc\u001b[0m in \u001b[0;36msync\u001b[0;34m(self, flush_storable)\u001b[0m\n\u001b[1;32m    292\u001b[0m         storable = [ (key.idx[self.storage], value)\n\u001b[1;32m    293\u001b[0m             \u001b[0;32mfor\u001b[0m \u001b[0mkey\u001b[0m\u001b[0;34m,\u001b[0m \u001b[0mvalue\u001b[0m \u001b[0;32min\u001b[0m \u001b[0mself\u001b[0m\u001b[0;34m.\u001b[0m\u001b[0miteritems\u001b[0m\u001b[0;34m(\u001b[0m\u001b[0;34m)\u001b[0m\u001b[0;34m\u001b[0m\u001b[0m\n\u001b[0;32m--> 294\u001b[0;31m                 if type(key) is not tuple and len(key.idx) > 0]\n\u001b[0m\u001b[1;32m    295\u001b[0m \u001b[0;34m\u001b[0m\u001b[0m\n\u001b[1;32m    296\u001b[0m         \u001b[0;32mif\u001b[0m \u001b[0mlen\u001b[0m\u001b[0;34m(\u001b[0m\u001b[0mstorable\u001b[0m\u001b[0;34m)\u001b[0m \u001b[0;34m>\u001b[0m \u001b[0;36m0\u001b[0m\u001b[0;34m:\u001b[0m\u001b[0;34m\u001b[0m\u001b[0m\n",
      "\u001b[0;31mKeyError\u001b[0m: Storage @ 'toy_retis.nc'"
     ]
    }
   ],
   "source": [
    "production.run(100)"
=======
   "execution_count": 18,
   "metadata": {
    "collapsed": true
   },
   "outputs": [],
   "source": [
    "store_retis.cv.sync(op_xval)"
>>>>>>> f49744bd
   ]
  },
  {
   "cell_type": "code",
   "execution_count": 19,
   "metadata": {
    "collapsed": true
   },
   "outputs": [],
   "source": [
    "store_retis.sync()"
   ]
  }
 ],
 "metadata": {
  "kernelspec": {
   "display_name": "Python 2",
   "language": "python",
   "name": "python2"
  },
  "language_info": {
   "codemirror_mode": {
    "name": "ipython",
    "version": 2
   },
   "file_extension": ".py",
   "mimetype": "text/x-python",
   "name": "python",
   "nbconvert_exporter": "python",
   "pygments_lexer": "ipython2",
   "version": "2.7.9"
  }
 },
 "nbformat": 4,
 "nbformat_minor": 0
}<|MERGE_RESOLUTION|>--- conflicted
+++ resolved
@@ -106,11 +106,7 @@
    },
    "outputs": [],
    "source": [
-<<<<<<< HEAD
-    "store_bootstrap = paths.storage.Storage('bootstrap.nc', mode='r')\n",
-=======
     "store_bootstrap = paths.storage.Storage('toy_bootstrap.nc', mode='r')\n",
->>>>>>> f49744bd
     "\n",
     "# note that the next three lines could be combined into one; they're separated here for educational purposes\n",
     "final_sampleset = store_bootstrap.sampleset[len(store_bootstrap.sampleset)-1]\n",
@@ -249,11 +245,7 @@
    },
    "outputs": [],
    "source": [
-<<<<<<< HEAD
-    "equilibration.run(100)"
-=======
     "equilibration.run(10)"
->>>>>>> f49744bd
    ]
   },
   {
@@ -338,21 +330,14 @@
   },
   {
    "cell_type": "code",
-   "execution_count": 16,
+   "execution_count": 14,
    "metadata": {
     "collapsed": true
-<<<<<<< HEAD
    },
    "outputs": [],
    "source": [
     "import logging.config\n",
     "logging.config.fileConfig(\"logging.conf\", disable_existing_loggers=False)"
-=======
-   },
-   "outputs": [],
-   "source": [
-    "import logging.config\n",
-    "logging.config.fileConfig(\"logging.conf\", disable_existing_loggers=False)"
    ]
   },
   {
@@ -375,37 +360,10 @@
    "outputs": [],
    "source": [
     "op_xval(store_retis.snapshot);"
->>>>>>> f49744bd
-   ]
-  },
-  {
-   "cell_type": "code",
-<<<<<<< HEAD
-   "execution_count": 17,
-   "metadata": {
-    "collapsed": false
-   },
-   "outputs": [
-    {
-     "ename": "KeyError",
-     "evalue": "Storage @ 'toy_retis.nc'",
-     "output_type": "error",
-     "traceback": [
-      "\u001b[0;31m---------------------------------------------------------------------------\u001b[0m",
-      "\u001b[0;31mKeyError\u001b[0m                                  Traceback (most recent call last)",
-      "\u001b[0;32m<ipython-input-17-92b5c28f6d2b>\u001b[0m in \u001b[0;36m<module>\u001b[0;34m()\u001b[0m\n\u001b[0;32m----> 1\u001b[0;31m \u001b[0mproduction\u001b[0m\u001b[0;34m.\u001b[0m\u001b[0mrun\u001b[0m\u001b[0;34m(\u001b[0m\u001b[0;36m100\u001b[0m\u001b[0;34m)\u001b[0m\u001b[0;34m\u001b[0m\u001b[0m\n\u001b[0m",
-      "\u001b[0;32m/Users/dwhs/Dropbox/msm-tis/openpathsampling/calculation.pyc\u001b[0m in \u001b[0;36mrun\u001b[0;34m(self, nsteps)\u001b[0m\n\u001b[1;32m    236\u001b[0m                 \u001b[0;31m#self.globalstate.save_samples(self.storage)\u001b[0m\u001b[0;34m\u001b[0m\u001b[0;34m\u001b[0m\u001b[0m\n\u001b[1;32m    237\u001b[0m                 \u001b[0mself\u001b[0m\u001b[0;34m.\u001b[0m\u001b[0mglobalstate\u001b[0m\u001b[0;34m.\u001b[0m\u001b[0msave\u001b[0m\u001b[0;34m(\u001b[0m\u001b[0mself\u001b[0m\u001b[0;34m.\u001b[0m\u001b[0mstorage\u001b[0m\u001b[0;34m)\u001b[0m\u001b[0;34m\u001b[0m\u001b[0m\n\u001b[0;32m--> 238\u001b[0;31m                 \u001b[0mself\u001b[0m\u001b[0;34m.\u001b[0m\u001b[0mstorage\u001b[0m\u001b[0;34m.\u001b[0m\u001b[0mcv\u001b[0m\u001b[0;34m.\u001b[0m\u001b[0msync\u001b[0m\u001b[0;34m(\u001b[0m\u001b[0;34m)\u001b[0m\u001b[0;34m\u001b[0m\u001b[0m\n\u001b[0m\u001b[1;32m    239\u001b[0m                 \u001b[0mself\u001b[0m\u001b[0;34m.\u001b[0m\u001b[0mstorage\u001b[0m\u001b[0;34m.\u001b[0m\u001b[0msync\u001b[0m\u001b[0;34m(\u001b[0m\u001b[0;34m)\u001b[0m\u001b[0;34m\u001b[0m\u001b[0m\n\u001b[1;32m    240\u001b[0m                 \u001b[0;31m# Note: This saves all orderparameters, but does this with\u001b[0m\u001b[0;34m\u001b[0m\u001b[0;34m\u001b[0m\u001b[0m\n",
-      "\u001b[0;32m/Users/dwhs/Dropbox/msm-tis/openpathsampling/storage/orderparameter_store.pyc\u001b[0m in \u001b[0;36msync\u001b[0;34m(self, objectdict, flush_unstorable)\u001b[0m\n\u001b[1;32m     62\u001b[0m         \u001b[0;32mif\u001b[0m \u001b[0mobjectdict\u001b[0m \u001b[0;32mis\u001b[0m \u001b[0mNone\u001b[0m\u001b[0;34m:\u001b[0m\u001b[0;34m\u001b[0m\u001b[0m\n\u001b[1;32m     63\u001b[0m             \u001b[0;32mfor\u001b[0m \u001b[0mobj\u001b[0m \u001b[0;32min\u001b[0m \u001b[0mself\u001b[0m\u001b[0;34m:\u001b[0m\u001b[0;34m\u001b[0m\u001b[0m\n\u001b[0;32m---> 64\u001b[0;31m                 \u001b[0mself\u001b[0m\u001b[0;34m.\u001b[0m\u001b[0msync\u001b[0m\u001b[0;34m(\u001b[0m\u001b[0mobj\u001b[0m\u001b[0;34m,\u001b[0m \u001b[0mflush_unstorable\u001b[0m\u001b[0;34m)\u001b[0m\u001b[0;34m\u001b[0m\u001b[0m\n\u001b[0m\u001b[1;32m     65\u001b[0m             \u001b[0;32mreturn\u001b[0m\u001b[0;34m\u001b[0m\u001b[0m\n\u001b[1;32m     66\u001b[0m \u001b[0;34m\u001b[0m\u001b[0m\n",
-      "\u001b[0;32m/Users/dwhs/Dropbox/msm-tis/openpathsampling/storage/orderparameter_store.pyc\u001b[0m in \u001b[0;36msync\u001b[0;34m(self, objectdict, flush_unstorable)\u001b[0m\n\u001b[1;32m     65\u001b[0m             \u001b[0;32mreturn\u001b[0m\u001b[0;34m\u001b[0m\u001b[0m\n\u001b[1;32m     66\u001b[0m \u001b[0;34m\u001b[0m\u001b[0m\n\u001b[0;32m---> 67\u001b[0;31m         \u001b[0mobjectdict\u001b[0m\u001b[0;34m.\u001b[0m\u001b[0msync\u001b[0m\u001b[0;34m(\u001b[0m\u001b[0mstore\u001b[0m\u001b[0;34m=\u001b[0m\u001b[0mself\u001b[0m\u001b[0;34m,\u001b[0m \u001b[0mflush_storable\u001b[0m\u001b[0;34m=\u001b[0m\u001b[0mflush_unstorable\u001b[0m\u001b[0;34m)\u001b[0m\u001b[0;34m\u001b[0m\u001b[0m\n\u001b[0m\u001b[1;32m     68\u001b[0m \u001b[0;34m\u001b[0m\u001b[0m\n\u001b[1;32m     69\u001b[0m         \u001b[0mself\u001b[0m\u001b[0;34m.\u001b[0m\u001b[0mstorage\u001b[0m\u001b[0;34m.\u001b[0m\u001b[0msync\u001b[0m\u001b[0;34m(\u001b[0m\u001b[0;34m)\u001b[0m\u001b[0;34m\u001b[0m\u001b[0m\n",
-      "\u001b[0;32m/Users/dwhs/Dropbox/msm-tis/openpathsampling/orderparameter.pyc\u001b[0m in \u001b[0;36msync\u001b[0;34m(self, store, flush_storable)\u001b[0m\n\u001b[1;32m    111\u001b[0m         \u001b[0;32melse\u001b[0m\u001b[0;34m:\u001b[0m\u001b[0;34m\u001b[0m\u001b[0m\n\u001b[1;32m    112\u001b[0m             \u001b[0;32mif\u001b[0m \u001b[0mstore\u001b[0m\u001b[0;34m.\u001b[0m\u001b[0mstorage\u001b[0m \u001b[0;32min\u001b[0m \u001b[0mself\u001b[0m\u001b[0;34m.\u001b[0m\u001b[0mstore_dict\u001b[0m\u001b[0;34m.\u001b[0m\u001b[0mcod_stores\u001b[0m\u001b[0;34m:\u001b[0m\u001b[0;34m\u001b[0m\u001b[0m\n\u001b[0;32m--> 113\u001b[0;31m                 \u001b[0mself\u001b[0m\u001b[0;34m.\u001b[0m\u001b[0mstore_dict\u001b[0m\u001b[0;34m.\u001b[0m\u001b[0mcod_stores\u001b[0m\u001b[0;34m[\u001b[0m\u001b[0mstore\u001b[0m\u001b[0;34m.\u001b[0m\u001b[0mstorage\u001b[0m\u001b[0;34m]\u001b[0m\u001b[0;34m.\u001b[0m\u001b[0msync\u001b[0m\u001b[0;34m(\u001b[0m\u001b[0mflush_storable\u001b[0m\u001b[0;34m)\u001b[0m\u001b[0;34m\u001b[0m\u001b[0m\n\u001b[0m\u001b[1;32m    114\u001b[0m \u001b[0;34m\u001b[0m\u001b[0m\n\u001b[1;32m    115\u001b[0m         storable = {key: value for key, value in self.cache_dict.iteritems()\n",
-      "\u001b[0;32m/Users/dwhs/Dropbox/msm-tis/openpathsampling/chainableobjectdict.pyc\u001b[0m in \u001b[0;36msync\u001b[0;34m(self, flush_storable)\u001b[0m\n\u001b[1;32m    292\u001b[0m         storable = [ (key.idx[self.storage], value)\n\u001b[1;32m    293\u001b[0m             \u001b[0;32mfor\u001b[0m \u001b[0mkey\u001b[0m\u001b[0;34m,\u001b[0m \u001b[0mvalue\u001b[0m \u001b[0;32min\u001b[0m \u001b[0mself\u001b[0m\u001b[0;34m.\u001b[0m\u001b[0miteritems\u001b[0m\u001b[0;34m(\u001b[0m\u001b[0;34m)\u001b[0m\u001b[0;34m\u001b[0m\u001b[0m\n\u001b[0;32m--> 294\u001b[0;31m                 if type(key) is not tuple and len(key.idx) > 0]\n\u001b[0m\u001b[1;32m    295\u001b[0m \u001b[0;34m\u001b[0m\u001b[0m\n\u001b[1;32m    296\u001b[0m         \u001b[0;32mif\u001b[0m \u001b[0mlen\u001b[0m\u001b[0;34m(\u001b[0m\u001b[0mstorable\u001b[0m\u001b[0;34m)\u001b[0m \u001b[0;34m>\u001b[0m \u001b[0;36m0\u001b[0m\u001b[0;34m:\u001b[0m\u001b[0;34m\u001b[0m\u001b[0m\n",
-      "\u001b[0;31mKeyError\u001b[0m: Storage @ 'toy_retis.nc'"
-     ]
-    }
-   ],
-   "source": [
-    "production.run(100)"
-=======
+   ]
+  },
+  {
+   "cell_type": "code",
    "execution_count": 18,
    "metadata": {
     "collapsed": true
@@ -413,7 +371,6 @@
    "outputs": [],
    "source": [
     "store_retis.cv.sync(op_xval)"
->>>>>>> f49744bd
    ]
   },
   {
