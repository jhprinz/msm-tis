"""
A simple storage interface for simulation objects and data objects.

Reserved words
--------------

Table names:

* ``uuid``
* ``tables``
* ``metadata``

Column names:

* ``uuid``
* ``idx``
"""

import logging
import collections
from collections import abc
import itertools

from . import tools
from .serialization_helpers import get_uuid, get_all_uuids
from .serialization_helpers import get_all_uuids_loading
from .serialization_helpers import get_reload_order
# from .serialization import Serialization
from .serialization import ProxyObjectFactory
from .storable_functions import StorageFunctionHandler, StorableFunction
<<<<<<< HEAD
from .type_ident import STANDARD_TYPING
=======
from .tags_table import TagsTable
>>>>>>> 67518ed6

try:
    basestring
except NameError:
    basestring = str

logger = logging.getLogger(__name__)

# these two tables are required in *all* schema
universal_schema = {
    'uuid': [('uuid', 'uuid'), ('table', 'int'), ('row', 'int')],
    'tables': [('name', 'str'), ('idx', 'int'), ('module', 'str'),
               ('class_name', 'str')],
    'tags': [('name', 'str'), ('content', 'uuid')]
}

from openpathsampling.netcdfplus import StorableNamedObject
class GeneralStorage(StorableNamedObject):
    _known_storages = {}
    def __init__(self, backend, class_info, schema=None,
                 simulation_classes=None, fallbacks=None, safemode=False):
        super().__init__()
        GeneralStorage._known_storages[backend.identifier] = self
        self.backend = backend
        self.schema = schema.copy()
        self.class_info = class_info.copy()
        self._safemode = None
        self.safemode = safemode
        self._sf_handler = StorageFunctionHandler(storage=self)
        self.type_identification = STANDARD_TYPING  # TODO: copy
        # TODO: implement fallback
        self.fallbacks = tools.none_to_default(fallbacks, [])

        self.simulation_classes = tools.none_to_default(simulation_classes,
                                                        {})

        # self._pseudo_tables = {table_name: dict()
                               # for table_name in self.simulation_classes}
        self._simulation_objects = {}
        self._pseudo_tables = {table_name: PseudoTable()
                               for table_name in self.simulation_classes}
        self._pseudo_tables['misc_simulation'] = PseudoTable()

        self._storage_tables = {}  # stores .steps, .snapshots
        # self.serialization = Serialization(self)
        self.proxy_factory = ProxyObjectFactory(self, self.class_info)
        self.cache = MixedCache()
        if self.schema is None:
            self.schema = backend.schema
        self.cache = MixedCache({})  # initial empty cache so it exists
        self.initialize_with_mode(self.mode)
        self.tags = TagsTable(self)
        self._simulation_objects = self._cache_simulation_objects()
        self.cache = MixedCache(self._simulation_objects)
        self._stashed = []
        self._reset_fixed_cache()

    @property
    def mode(self):
        return self.backend.mode

    @property
    def safemode(self):
        return self._safemode

    @safemode.setter
    def safemode(self, value):
        if value is self._safemode:
            return
        self.class_info.set_safemode(value)

    def initialize_with_mode(self, mode):
        if mode == 'r' or mode == 'a':
            self.register_schema(self.schema, class_info_list=[],
                                 read_mode=True)
            missing = {k: v for k, v in self.backend.schema.items()
                       if k not in self.schema and k not in universal_schema}
            self.schema.update(missing)
            table_to_class = self.backend.table_to_class
            self._load_missing_info_tables(table_to_class)
            sim_objs = {get_uuid(obj): obj
                        for obj in self.simulation_objects}
            self._simulation_objects.update(sim_objs)
            self._update_pseudo_tables(sim_objs)

        elif mode == 'w':
            self.register_schema(self.schema, class_info_list=[])

    def _load_missing_info_tables(self, table_to_class):
        missing_info_tables = [tbl for tbl in self.schema
                               if tbl not in self.class_info.tables]
        n_missing = len(missing_info_tables)
        logger.info("Missing info from %d dynamically-registered tables",
                    n_missing)
        classes = [table_to_class[tbl] for tbl in missing_info_tables]
        self.register_from_tables(missing_info_tables, classes)
        missing_info_tables = [tbl for tbl in self.schema
                               if tbl not in self.class_info.tables]
        logger.info("Successfully registered %d missing tables",
                    n_missing - len(missing_info_tables))

        if missing_info_tables:
            raise RuntimeError("Unable to register existing database "
                               + "tables: " + str(missing_info_tables))

    def stash(self, objects):
        objects = tools.listify(objects)
        self._stashed.extend(objects)

    def close(self):
        # TODO: should sync on close
        self.backend.close()
        for fallback in self.fallbacks:
            fallback.close()

    def register_schema(self, schema, class_info_list,
                        backend_metadata=None, read_mode=False):
        # check validity
        self.class_info.register_info(class_info_list, schema)
        # for info in class_info_list:
            # info.set_defaults(schema)
            # self.class_info.add_class_info(info)

        if not read_mode or self.backend.table_to_class == {}:
            table_to_class = {table: self.class_info[table].cls
                              for table in schema
                              if table not in ['uuid', 'tables']}
            # here's where we add the class_info to the backend
            self.backend.register_schema(schema, table_to_class,
                                         backend_metadata)

        self.schema.update(schema)
        for table in self.schema:
            self._storage_tables[table] = StorageTable(self, table)
        # self.serialization.register_serialization(schema, self.class_info)

    def register_from_instance(self, lookup, obj):
        raise NotImplementedError("No way to register from an instance")

    def register_missing_tables_for_objects(self, uuid_obj_dict):
        # missing items are handled by the special_lookup
        lookup_examples = set([])
        for obj in uuid_obj_dict.values():
            lookup = self.class_info.lookup_key(obj)
            if lookup not in lookup_examples:
                self.register_from_instance(lookup, obj)
                lookup_examples |= {lookup}

    def filter_existing_uuids(self, uuid_dict):
        existing = self.backend.load_uuids_table(
            uuids=list(uuid_dict.keys()),
            ignore_missing=True
        )

        # "special" here indicates that we always try to re-save these, even
        # if they've already been saved once. This is (currently) necessary
        # for objects that contain mutable components (such as the way
        # storable functions contain their results)
        # TODO: make `special` customizable
        special = set(self._sf_handler.canonical_functions.keys())

        for uuid_row in existing:
            uuid = uuid_row.uuid
            if uuid not in special:
                del uuid_dict[uuid_row.uuid]

        return uuid_dict



    def save(self, obj_list, use_cache=True):
        if type(obj_list) is not list:
            obj_list = [obj_list]

        cache = self.cache if use_cache else {}
        # TODO: convert the whole .save process to something based on the
        # class_info.serialize method (enabling per-class approaches for
        # finding UUIDs, which will be a massive serialization speed-up
        # self.class_info.serialize(obj, storage=self)
        # check if obj is in DB (maybe this can be removed?)
        logger.debug("Starting save")
        input_uuids = {get_uuid(obj): obj for obj in obj_list}
        input_uuids = self.filter_existing_uuids(input_uuids)
        if not input_uuids:
            return  # exit early if everything is already in storage

        # find all UUIDs we need to save with this object
        logger.debug("Listing all objects to save")
        uuids = {}
        for uuid, obj in input_uuids.items():
            uuids.update(get_all_uuids(obj, known_uuids=cache,
                                       class_info=self.class_info))

        logger.debug("Checking if objects already exist in database")
        uuids = self.filter_existing_uuids(uuids)

        # group by table, then save appropriately
        # by_table; convert a dict of {uuid: obj} to {table: {uuid: obj}}
        get_table_name = lambda uuid, obj_: self.class_info[obj_].table
        by_table = tools.dict_group_by(uuids, key_extract=get_table_name)

        # check default table for things to register; register them
        # TODO: move to function: self.register_missing(by_table)
        # TODO: convert to while?
        if '__missing__' in by_table:
            # __missing__ is a special result returned by the
            # ClassInfoContainer if this is object is expected to have a
            # table, but the table doesn't exist (e.g., for dynamically
            # added tables)
            missing = by_table.pop('__missing__')
            logger.info("Registering tables for %d missing objects",
                        len(missing))
            self.register_missing_tables_for_objects(missing)
            missing_by_table = tools.dict_group_by(missing, get_table_name)
            logger.info("Registered %d new tables: %s",
                        len(missing_by_table),
                        str(list(missing_by_table.keys())))
            by_table.update(missing_by_table)

        # TODO: move to function self.store_sfr_results(by_table)
        has_sfr = (self.class_info.sfr_info is not None
                   and self.class_info.sfr_info.table in by_table)
        if has_sfr:
            func_results = by_table.pop(self.class_info.sfr_info.table)
            logger.info("Saving results from %d storable functions",
                        len(func_results))
            for result in func_results.values():
                func = result.parent
                self.save_function_results(func)

        # TODO: add simulation objects to the cache

        # this is the actual serialization
        logger.debug("Filling %d tables: %s", len(by_table),
                     str(list(by_table.keys())))
        for table in by_table:
            logger.debug("Storing %d objects to table %s",
                         len(by_table[table]), table)
            serialize = self.class_info[table].serializer
            storables_list = [serialize(o) for o in by_table[table].values()]
            self.backend.add_to_table(table, storables_list)
            # special handling for simulation objects
            if table == 'simulation_objects':
                self._update_pseudo_tables(by_table[table])
                self._simulation_objects.update(by_table[table])
                self._reset_fixed_cache()
            logger.debug("Storing complete")

    def save_function_results(self, funcs=None):
        # TODO: move this to sf_handler; where the equivalent load happens

        # no equivalent load because user has no need -- any loading can be
        # done by func, either as func(obj) or func.preload_cache()
        if funcs is None:
            funcs = list(self._sf_handler.canonical_functions.values())

        funcs = tools.listify(funcs)
        for func in funcs:
            # TODO: XXX This is where we need to use type identification
            # 1. check if the associated function is registered already
            # 2. if not, extract type from the first function value
            self._sf_handler.update_cache(func.local_cache)
            result_dict = func.local_cache.result_dict
            table_name = get_uuid(func)
            if not self.backend.has_table(table_name):
                if result_dict:
                    example = next(iter(result_dict.values()))
                else:
                    example = None
                self._sf_handler.register_function(func,
                                                   example_result=example)

            if result_dict:
                self.backend.add_storable_function_results(
                    table_name=table_name,
                    result_dict=result_dict
                )
            self._reset_fixed_cache()

    def load(self, input_uuids, allow_lazy=True, force=False):
        """
        Parameters
        ----------
        input_uuids : List[str]
        allow_lazy : bool
            whether to allow lazy proxy objects
        force : bool
            force reloading this object even if it is already cached (used
            for deproxying a lazy proxy object)
        """
        # loading happens in 4 parts:
        # 1. Get UUIDs that need to be loaded
        # 2. Make lazy-loading proxy objects
        # 3. Identify the order in which we deserialize
        # 4. Deserialize
        # set force=True to make it reload this full object (used for
        # loading a lazy-loaded object)
        if isinstance(input_uuids, basestring):
            # TEMP: remove; for now, prevents my stupidity
            raise RuntimeError("David, you forgot to wrap UUID in list")

        logger.debug("Starting to load %d objects", len(input_uuids))
        if force:
            self.cache.delete_items(input_uuids)

        results = {uuid: self.cache[uuid] for uuid in input_uuids
                   if uuid in self.cache}
        uuid_list = [uuid for uuid in input_uuids if uuid not in self.cache]
        logger.debug("Getting internal structure of %d non-cached objects",
                     len(uuid_list))
        to_load, lazy_uuids, dependencies, uuid_to_table = \
                get_all_uuids_loading(uuid_list=uuid_list,
                                      backend=self.backend,
                                      schema=self.schema,
                                      existing_uuids=self.cache,
                                      allow_lazy=allow_lazy)
        logger.debug("Loading %d objects; creating %d lazy proxies",
                     len(to_load), len(lazy_uuids))

        # to_load : List (table rows from backend)
        # lazy : Set[str] (lazy obj UUIDs)
        # dependencies : Dict[str, List[str]] (map UUID to contained UUIDs)
        # uuid_to_table : Dict[str, str] (UUID to table name)

        # make lazies
        logger.debug("Identifying classes for %d lazy proxies",
                     len(lazy_uuids))
        lazy_uuid_rows = self.backend.load_uuids_table(lazy_uuids)
        lazies = tools.group_by_function(lazy_uuid_rows,
                                         self.backend.uuid_row_to_table_name)
        new_uuids = self.proxy_factory.make_all_lazies(lazies)

        # get order and deserialize
        uuid_to_table_row = {r.uuid: r for r in to_load}
        ordered_uuids = get_reload_order(to_load, dependencies)
        new_uuids = self.deserialize_uuids(ordered_uuids, uuid_to_table,
                                           uuid_to_table_row, new_uuids)

        self.cache.update(new_uuids)
        results.update(new_uuids)
        new_results = [results[uuid] for uuid in input_uuids]

        # handle special case of storable functions
        for result in new_results:
            if isinstance(result, StorableFunction):
                self._sf_handler.register_function(result)

        return new_results


    def deserialize_uuids(self, ordered_uuids, uuid_to_table,
                          uuid_to_table_row, new_uuids=None):
        # TODO: remove this, replace with SerializationSchema
        logger.debug("Reconstructing from %d objects", len(ordered_uuids))
        new_uuids = tools.none_to_default(new_uuids, {})
        for uuid in ordered_uuids:
            if uuid not in self.cache and uuid not in new_uuids:
                # is_in = [k for (k, v) in dependencies.items() if v==uuid]
                table = uuid_to_table[uuid]
                table_row = uuid_to_table_row[uuid]
                table_dict = {attr: getattr(table_row, attr)
                              for (attr, type_name) in self.schema[table]}
                deserialize = self.class_info[table].deserializer
                obj = deserialize(uuid, table_dict, [new_uuids, self.cache])
                new_uuids[uuid] = obj
        return new_uuids

    def sync(self):
        pass

    def sync_all(self):
        pass

    def _cache_simulation_objects(self):
        # load up all the simulation objects
        try:
            backend_iter = self.backend.table_iterator('simulation_objects')
            sim_obj_uuids = [row.uuid for row in backend_iter]
        except KeyError:
            # TODO: this should probably be a custom error; don't rely on
            # the error type this backend raises
            # this happens if no simulation objects are given in the
            # schema... there's not technically required
            objs = []
        else:
            objs = self.load(sim_obj_uuids)
        return {get_uuid(obj): obj for obj in objs}

    def _reset_fixed_cache(self):
        self.cache.fixed_cache = {}
        self.cache.fixed_cache.update(self._simulation_objects)
        self.cache.fixed_cache.update(self._sf_handler.canonical_functions)

    def _update_pseudo_tables(self, simulation_objects):
        # TODO: replace the pseudo_tables code here with a class
        for uuid, obj in simulation_objects.items():
            my_cls = None
            for (key, cls) in self.simulation_classes.items():
                if isinstance(obj, cls):
                    self._pseudo_tables[key].append(obj)
                    my_cls = cls
                    # self._pseudo_tables[key][uuid] = obj
                    # if obj.is_named:
                        # self._pseudo_tables[key][obj.name] = obj
            if my_cls is None:
                self._pseudo_tables['misc_simulation'].append(obj)

    def summary(self, detailed=False):
        """Return a string summary of this storage file.

        Parameters
        ----------
        detailed : bool
            whether to return the detailed description, where the simulation
            objects are divided into their various pseudotables
        """
        out_str = "File: " + self.backend.filename + "\n"
        # TODO: add size to the first line
        out_str += "Includes tables:\n"
        storage_tables = dict(self._storage_tables)  # make a copy
        if detailed:
            storage_tables.pop('simulation_objects')
            storage_tables.update(self._pseudo_tables)

        for (name, table) in storage_tables.items():
            out_str += "* " + name + ": " + str(len(table)) + " items\n"
        return out_str

    def __getattr__(self, attr):
        # override getattr to create iterators over the tables (stores)
        if attr in self._storage_tables:
            return self._storage_tables[attr]
        elif attr in self._pseudo_tables:
            return self._pseudo_tables[attr]
        else:
            raise AttributeError("'{}' object has no attribute '{}'"\
                                 .format(self.__class__.__name__, attr))


class MixedCache(abc.MutableMapping):
    """Combine a frozen cache and a mutable cache"""
    # TODO: benchmark with single dict instead; might be just as fast!
    def __init__(self, fixed_cache=None):
        self.fixed_cache = tools.none_to_default(fixed_cache, default={})
        self.cache = {}

    def clear(self):
        self.cache = {}

    def delete_items(self, list_of_items, error_if_missing=False):
        for item in list_of_items:
            if item in self:
                del self[item]
            elif error_if_missing:
                raise KeyError()  # TODO: message and check error type

    def reproxy(self, schema):
        # TODO: idea: turn loaded objects back into None for any proxy
        # objects in cache. This frees those things up for garbage
        # collection.
        pass

    def __getitem__(self, key):
        if key in self.fixed_cache:
            value = self.fixed_cache[key]
        else:
            value = self.cache[key]
        return value

    def __setitem__(self, key, value):
        self.cache[key] = value

    def __delitem__(self, key):
        try:
            del self.cache[key]
        except KeyError as err:
            if key in self.fixed_cache:
                raise TypeError("Can't delete from fixed cache")
            else:
                raise err

    def __len__(self):
        return len(self.fixed_cache) + len(self.cache)

    def __iter__(self):
        return itertools.chain(self.fixed_cache, self.cache)

class StorageTable(abc.Sequence):
    # NOTE: currently you still need to be able to hold the whole table in
    # memory ... at least, with the SQL backend.
    def __init__(self, storage, table):
        self.storage = storage
        self.table = table
        self.clear_cache_block_freq = 100
        self.iter_block_size = 100  # TODO: base it on the size of an object

    def __iter__(self):
        # TODO: ensure that this gives us things in idx order
        backend_iter = self.storage.backend.table_iterator(self.table)
        enum_iter = enumerate(tools.grouper(backend_iter,
                                            self.iter_block_size))
        for block_num, block in enum_iter:
            row_uuids = [row.uuid for row in block]
            loaded = self.storage.load(row_uuids)
            if block_num % self.clear_cache_block_freq == 0 and block_num != 0:
                self.storage.cache.clear()
            for obj in loaded:
                yield obj

    def __getitem__(self, item):
        len_self = len(self)
        if not (-len_self <= item < len_self):
            raise IndexError("table index out of range")

        if item < 0:
            item += len(self)

        row = self.storage.backend.table_get_item(self.table, item)
        return self.storage.load([row.uuid])[0]

    def __len__(self):
        return self.storage.backend.table_len(self.table)

    def cache_all(self):
        old_blocksize = self.iter_block_size
        self.iter_block_size = len(self)
        _ = list(iter(self))

    def save(self, obj):
        # this is to match with the netcdfplus API
        self.storage.save(obj)

    # TODO: subclass for MCSteps with additional method .ordered, returning
    # things in the order of the mccycle number -- also, manage special
    # caching

class PseudoTable(abc.MutableSequence):
    # TODO: use this in the main code
    # NOTE: This will require that the storage class append to it
    """List of objects that can be retrieved by index or name.

    PseudoTables are used to group simulation objects together.
    """
    def __init__(self, sequence=None):
        self._sequence = []
        self._uuid_to_obj = {}
        self._name_to_uuid = {}
        sequence = tools.none_to_default(sequence, [])
        for item in sequence:
            self.append(item)

    @staticmethod
    def _get_uuid_and_name(obj):
        uuid = get_uuid(obj)
        try:
            name = None if not obj.is_named else obj.name
        except AttributeError:
            # occurs if simulation object is not a StorableNamedObject
            # (relevant for a few very old classes; should be fixed in 2.0)
            name = None
        return uuid, name

    def get_by_uuid(self, uuid):
        return self._uuid_to_obj[uuid]

    # NOTE: .index() can get confusing because you can have two equal
    # volumes (same CV, same range) with one named and the other not named.

    def __getitem__(self, item):
        try:
            ret_val = self._sequence[item]
        except TypeError:
            uuid = self._name_to_uuid[item]
            ret_val = self.get_by_uuid(uuid)
        return ret_val

    def __setitem__(self, key, value):
        # TODO: should this be allowed? or make it not really mutable, only
        # appendable?
        del self[key]
        self.insert(key, value)

    def __delitem__(self, key):
        # TODO: should this be allowed? or make it not really mutable, only
        # appendable?
        item = self[key]
        uuid, name = self._get_uuid_and_name(item)
        del self._sequence[self._sequence.index(item)]
        del self._uuid_to_obj[uuid]
        del self._name_to_uuid[name]

    def __len__(self):
        return len(self._uuid_to_obj)

    def __iter__(self):
        return iter(self._uuid_to_obj.values())

    def insert(self, where, item):
        # TODO: should this be allowed? or make it not really mutable, only
        # appendable?
        uuid, name = self._get_uuid_and_name(item)
        self._sequence.insert(where, item)
        self._uuid_to_obj[uuid] = item
        if name is not None:
            self._name_to_uuid[name] = uuid<|MERGE_RESOLUTION|>--- conflicted
+++ resolved
@@ -28,11 +28,8 @@
 # from .serialization import Serialization
 from .serialization import ProxyObjectFactory
 from .storable_functions import StorageFunctionHandler, StorableFunction
-<<<<<<< HEAD
+from .tags_table import TagsTable
 from .type_ident import STANDARD_TYPING
-=======
-from .tags_table import TagsTable
->>>>>>> 67518ed6
 
 try:
     basestring
