import openpathsampling as paths
from openpathsampling import PathMoverFactory as pmf

import itertools

import collections
LevelLabels = collections.namedtuple(
    "LevelLabels", 
    ["SIGNATURE", "MOVER", "GROUP", "SUPERGROUP", "GLOBAL"]
)
class StrategyLevels(LevelLabels):
    """
    Custom version of a namedtuple to handle aspects of the `level`
    attribute of MoveStategy.
    """
    def level_type(self, lev):
        """
        Determines which defined level the value `lev` is closest to. If
        the answer is not unique, returns `None`.
        """
        if lev < 0 or lev > 100:
            return None
        levels = [self.SIGNATURE, self.MOVER, self.GROUP, self.SUPERGROUP, 
                  self.GLOBAL]
        distances = [abs(lev - v) for v in levels]
        mindist = min(distances)
        indices = [i for i in range(len(distances)) if distances[i]==mindist]
        if len(indices) > 1:
            return None
        else:
            return levels[indices[0]]

# possible rename to make available as paths.stategy_levels?
levels = StrategyLevels(
    SIGNATURE=10,
    MOVER=30,
    GROUP=50,
    SUPERGROUP=70,
    GLOBAL=90
)

class MoveStrategy(object):
    """
    Each MoveStrategy describes one aspect of the approach to the overall
    MoveScheme. Within path sampling, there's a near infinity of reasonable
    move schemes to be used; we use MoveStrategy to simplify mixing and
    matching of different approaches.

    Parameters
    ----------
    ensembles : list of list of Ensemble, list of Ensemble, Ensemble,  or None
        The ensembles used by this strategy
    group : string or None
        The group this strategy is associated with (if any).
    replace : bool
        Whether this strategy should replace existing movers. See also
        `MoveStrategy.set_replace` and `MoveScheme.apply_strategy`.

    Attributes
    ----------
    replace_signatures : bool or None
        Whether this strategy should replace at the signature level.
    replace_movers : bool or None
        Whether this strategy should replace at the mover level.
    level
    """
    _level = -1
    def __init__(self, ensembles, group, replace):
        self.ensembles = ensembles
        self.group = group
        self.replace = replace
        self.replace_signatures = None
        self.replace_movers = None
        self.set_replace(replace)

    @property
    def level(self):
        """
        The level of this strategy. 
        
        Levels are numeric, but roughly correspond to levels in the default
        move tree. This way, we build the tree from bottom up.
        """
        return self._level

    @level.setter
    def level(self, value):
        self._level = value
        self.set_replace(self.replace) # behavior of replace depends on level

    def set_replace(self, replace):
        """Sets values for replace_signatures and replace_movers."""
        self.replace_signatures = False
        self.replace_movers = False
        level_type = levels.level_type(self.level)
        if level_type == levels.SIGNATURE:
            self.replace_signatures = replace
        elif level_type == levels.MOVER:
            self.replace_movers = replace

    def get_ensembles(self, scheme, ensembles):
        """
        Regularizes ensemble input to list of list.

        Input None returns a list of lists for ensembles in each sampling
        transition in the network. A list of ensembles is wrapped in a list. 

        Parameters
        ----------
        ensembles : None, list of Ensembles, or list of list of Ensembles
            Input ensembles.

        Returns
        -------
        list of list of Ensembles
            Regularized output.

        Note
        ----
            List-of-list notation is used, as it is the most generic, and
            likely to be useful for many types of strategies. If desired,
            a strategy can always flatten this after the fact.
        """
        if ensembles is None:
            res_ensembles = []
            for t in scheme.network.sampling_transitions:
                res_ensembles.append(t.ensembles)
        else:
            # takes a list and makes it into list-of-lists
            res_ensembles = []
            elem_group = []
            try:
                ens_iter = iter(ensembles)
            except TypeError:
                ens_iter = iter([ensembles])
            for elem in ens_iter:
                try:
                    append_group = list(elem)
                except TypeError:
                    elem_group.append(elem)
                else:
                    if len(elem_group) > 0:
                        res_ensembles.append(elem_group)
                        elem_group = []
                    res_ensembles.append(append_group)
            if len(elem_group) > 0:
                res_ensembles.append(elem_group)

        return res_ensembles
 
class OneWayShootingStrategy(MoveStrategy):
    """
    Strategy for OneWayShooting. Allows choice of shooting point selector.
    """
    _level = levels.MOVER
    def __init__(self, selector=None, ensembles=None, group="shooting",
                 replace=True):
        super(OneWayShootingStrategy, self).__init__(
            ensembles=ensembles, group=group, replace=replace
        )
        if selector is None:
            selector = paths.UniformSelector()
        self.selector = selector

    def make_movers(self, scheme):
        ensemble_list = self.get_ensembles(scheme, self.ensembles)
        ensembles = reduce(list.__add__, map(lambda x: list(x), ensemble_list))
        shooters = pmf.OneWayShootingSet(self.selector, ensembles)
        return shooters

class NearestNeighborRepExStrategy(MoveStrategy):
    """
    Make the NN replica exchange scheme among ordered ensembles.
    """
    _level = levels.SIGNATURE
    def __init__(self, ensembles=None, group="repex", replace=True):
        super(NearestNeighborRepExStrategy, self).__init__(
            ensembles=ensembles, group=group, replace=replace
        )

    def make_movers(self, scheme):
        ensemble_list = self.get_ensembles(scheme, self.ensembles)
        movers = []
        for ens in ensemble_list:
            movers.extend(
                [paths.ReplicaExchangeMover(
                    ensemble1=ens[i],
                    ensemble2=ens[i+1]
                )
                 for i in range(len(ens)-1)]
            )
        return movers

class NthNearestNeighborRepExStrategy(MoveStrategy):
    _level = levels.SIGNATURE
    pass

# inherits from NearestNeighbor so it can get the same __init__ & _level
class AllSetRepExStrategy(NearestNeighborRepExStrategy):
    """
    Make the replica exchange strategy with all ensembles in each sublist.

    Default is to take a list with each transition (interface set) in a
    different sublist. This makes all the exchanges within that list.
    """
    def make_movers(self, scheme):
        ensemble_list = self.get_ensembles(scheme, self.ensembles)
        movers = []
        for ens in ensemble_list:
            pairs = list(itertools.combinations(ens, 2))
            movers.extend([paths.ReplicaExchangeMover(
                ensemble1=pair[0],
                ensemble2=pair[1]
            ) for pair in pairs])
        return movers

class SelectedPairsRepExStrategy(MoveStrategy):
    """
    Take a specific pair of ensembles and add a replica exchange swap for
    that pair.
    """
    _level = levels.SIGNATURE

    def initialization_error(self):
        raise RuntimeError("SelectedPairsRepExStrategy must be initialized with ensemble pairs.")

    def __init__(self, ensembles=None, group="repex", replace=False):
        # check that we have a list of pairs
        if ensembles is None:
            self.initialization_error()
        else:
            for pair in ensembles:
                try:
                    pair_len = len(pair)
                except TypeError:
                    pair_len = len(ensembles)
                if pair_len != 2:
                    self.initialization_error()
        
        super(SelectedPairsRepExStrategy, self).__init__(
            ensembles=ensembles, group=group, replace=replace
        )

    def make_movers(self, scheme):
        ensemble_list = self.get_ensembles(scheme, self.ensembles)
        movers = []
        for pair in ensemble_list:
            movers.append(paths.ReplicaExchangeMover(
                ensemble1=pair[0],
                ensemble2=pair[1]
            ))
        return movers


class StateSwapRepExStrategy(MoveStrategy):
    pass

class ReplicaExchangeStrategy(MoveStrategy):
    _level = levels.SUPERGROUP
    """
    Converts EnsembleHops to ReplicaExchange (single replica to default)
    """
    pass

class EnsembleHopStrategy(MoveStrategy):
    _level = levels.SUPERGROUP
    """
    Converts ReplicaExchange to EnsembleHop.
    """
    pass

class PathReversalStrategy(MoveStrategy):
    """
    Creates PathReversalMovers for the strategy.
    """
    _level = levels.MOVER
    def __init__(self, ensembles=None, group="pathreversal", replace=True):
        super(PathReversalStrategy, self).__init__(
            ensembles=ensembles, group=group, replace=replace
        )

    def make_movers(self, scheme):
        ensemble_list = self.get_ensembles(scheme, self.ensembles)
        ensembles = reduce(list.__add__, map(lambda x: list(x), ensemble_list))
        movers = paths.PathReversalSet(ensembles)
        return movers


class MinusMoveStrategy(MoveStrategy):
    """
    Takes a given scheme and makes the minus mover.
    """
    _level = levels.MOVER
    def __init__(self, ensembles=None, group="minus", replace=True):
        super(MinusMoveStrategy, self).__init__(
            ensembles=ensembles, group=group, replace=replace
        )

    def get_ensembles(self, scheme, ensembles):
        network = scheme.network
        if ensembles is None:
            minus_ensembles = network.minus_ensembles
            state_sorted_minus = {}
            for minus in minus_ensembles:
                try:
                    state_sorted_minus[minus.state_vol].append(minus)
                except KeyError:
                    state_sorted_minus[minus.state_vol] = [minus]
            ensembles = state_sorted_minus.values()

        # now we use super's ability to turn it into list-of-list
        res_ensembles = super(MinusMoveStrategy, self).get_ensembles(scheme,
                                                                     ensembles)
        return res_ensembles

    def make_movers(self, scheme):
        network = scheme.network
        ensemble_list = self.get_ensembles(scheme, self.ensembles)
        ensembles = reduce(list.__add__, map(lambda x: list(x), ensemble_list))
        movers = []
        for ens in ensembles:
            innermosts = [t.ensembles[0] 
                          for t in network.special_ensembles['minus'][ens]]
            movers.append(paths.MinusMover(
                minus_ensemble=ens, 
                innermost_ensembles=innermosts
            ))
        return movers

class SingleReplicaMinusMoveStrategy(MinusMoveStrategy):
    pass

class OrganizeByEnsembleStrategy(MoveStrategy):
    _level = levels.GLOBAL
    def __init__(self, ensembles=None, group=None, replace=True):
        super(OrganizeByEnsembleStrategy, self).__init__(
            ensembles=ensembles, group=group, replace=replace
        )
        self.mover_weights = None
        self.group_weights = None

    def make_ensemble_level_chooser(self, scheme, ensemble):
        pass

    def make_movers(self, scheme):
        network = scheme.network
        # TODO
        pass

class DefaultStrategy(MoveStrategy):
    """
    Default global strategy. 
    
    First choose move type, then choose specific instance of the mover.
    """
    _level = levels.GLOBAL
<<<<<<< HEAD
    def __init__(self, ensembles=None, group=None, replace=True,
                 network=None):

        super(DefaultStrategy, self).__init__(ensembles, group, replace, network)

        self.weight_adjustment = {
            'shooting' : 1.0,
            'repex' : 0.5,
            'pathreversal' : 0.5,
            'minus' : 0.2,
        }
=======
    default_group_weights = {
        'shooting' : 1.0,
        'repex' : 0.5,
        'pathreversal' : 0.5,
        'minus' : 0.2
    }
    def __init__(self, ensembles=None, group=None, replace=True):
        self.group_weights = {}
        self.mover_weights = {}
>>>>>>> 2882fd9c
        self.group = group
        self.replace = replace

    def make_chooser(self, scheme, group, weights=None, choosername=None):
        """
        Make RandomChoiceMover that selects mover from a move type group
        """
        if choosername is None:
            choosername = group.capitalize()+"Chooser"
        chooser = paths.RandomChoiceMover(
            movers=scheme.movers[group],
            weights=weights
        )
        chooser.name = choosername
        return chooser


    def strategy_group_weights(self, scheme, mover_weights=None):
        """
        Returns the group weights given by info in the strategy and scheme.

        `mover_weights` is None if either (a) scheme.choice_probability is
        not set; or (b) self.group_weights is set. Then we don't make use of
        scheme.choice_probability. If given mover_weights, we use
        scheme.choice_probability to set the group_weights.

        See also
        --------
        DefaultStrategy.get_weights
        DefaultStrategy.strategy_mover_weights
        """
        group_weights = {}
        if mover_weights is None:
            for group in scheme.movers:
                try:
                    group_weights[group] = self.default_group_weights[group]
                except KeyError:
                    group_weights[group] = 1.0
                # override default
                if group in self.group_weights:
                    group_weights[group] = self.group_weights[group]
        else:
            mover_weights = self.strategy_mover_weights(scheme)
            group_weights = {}
            for group in scheme.movers:
                movers = scheme.movers[group]
                group_weights[group] = sum([scheme.choice_probability[m] 
                                            for m in movers])
            try:
                normalizer = group_weights['shooting']
            except KeyError:
                normalizer = sum(group_weights.values())
            for group in group_weights:
                group_weights[group] /= normalizer

        return group_weights

    def strategy_mover_weights(self, scheme, group_weights=None):
        """
        Returns the mover weights given by info in the strategy and scheme.

        `group_weights` is None if either (a) scheme.choice_probability is
        not set; or (b) self.mover_weights is set. Then we don't make use of
        scheme.choice_probability. If given group_weights, we use
        scheme.choice_probability to set the mover_weights.

        See also
        --------
        DefaultStrategy.get_weights
        DefaultStrategy.strategy_group_weights
        """
        mover_weights = {}
        if group_weights is None:
            for group in scheme.movers:
                mover_weights[group] = {}
                movers = scheme.movers[group]
                # set default
                mover_weights[group] = {m.ensemble_signature : 1.0
                                        for m in scheme.movers[group]}
                if group in self.mover_weights:
                    for sig in self.mover_weights[group]:
                        mover_weights[group][sig] = self.mover_weights[group][sig]
        else:
            m_weights = self.strategy_mover_weights(scheme) # defaults
            pred_choice = self.choice_probability(scheme, group_weights,
                                                  m_weights)
            scheme_choice = scheme.choice_probability
            for group in scheme.movers:
                mover_weights[group] = {
                    m.ensemble_signature : scheme_choice[m] / pred_choice[m]
                    for m in scheme.movers[group]
                }

        for group in mover_weights:
            group_min = min(mover_weights[group].values())
            mover_weights[group] = {s : mover_weights[group][s] / group_min
                                    for s in mover_weights[group]}
                                        
        return mover_weights

    def get_weights(self, scheme):
        """
        Gets group_weights and mover_weights dictionaries.

        Notes
        -----
        The group_weight gives the relative probability of choosing a group;
        the mover_weight gives the relative probability of choosing a mover
        *within* its group.

        Note that only the variables returned from this tell the full story.
        The defaults and the self.* version may not contain the real set of
        groups/movers.
        """
        choice_prob_set = (scheme.choice_probability != {})
        group_set = (self.group_weights != {})
        mover_set = (self.mover_weights != {})
        if (group_set and mover_set) or not choice_prob_set:
            group_weights = self.strategy_group_weights(scheme)
            mover_weights = self.strategy_mover_weights(scheme)
        elif group_set: #choice_prob is set; mover is not set
            # use group_weights & choice_probability to set mover_weights
            group_weights = self.strategy_group_weights(scheme)
            mover_weights = self.strategy_mover_weights(scheme, group_weights)
        elif mover_set: #choice_prob is set; group is not set
            # use mover_weights & choice_probability to set group_weights
            mover_weights = self.strategy_mover_weights(scheme)
            group_weights = self.strategy_group_weights(scheme, mover_weights)
        else: #choice_prob is set, neither group nor mover is set
            # use default mover weights to get the group weights, then use
            # that to get the actual correct mover weights
            m_weights = self.strategy_mover_weights(scheme)
            group_weights = self.strategy_group_weights(scheme, m_weights)
            mover_weights = self.strategy_mover_weights(scheme, group_weights)

        return (group_weights, mover_weights) # error if somehow undefined


    def choice_probability(self, scheme, group_weights, mover_weights):
        """
        Calculates the probability of choosing to do each move.
        """
        unnormed = {}
        group_norm = sum(group_weights.values())
        for groupname in scheme.movers:
            group_w = group_weights[groupname] / group_norm
            sig_weights = mover_weights[groupname]
            sig_norm = sum(mover_weights[groupname].values())
            for mover in scheme.movers[groupname]:
                sig_w = sig_weights[mover.ensemble_signature] / sig_norm
                unnormed[mover] = group_w * sig_w
        norm = sum(unnormed.values())
        return {m : unnormed[m] / norm for m in unnormed}

    def make_movers(self, scheme):
        (group_weights, mover_weights) = self.get_weights(scheme)
        choosers = []
        for group in scheme.movers.keys():
            # care to the order of weights
            ens_weights = [mover_weights[group][m.ensemble_signature]
                           for m in scheme.movers[group]]
            choosers.append(
                self.make_chooser(scheme, group, weights=ens_weights)
            )

        root_weights = [group_weights[group] * len(scheme.movers[group])
                        for group in scheme.movers]
        root_chooser = paths.RandomChoiceMover(movers=choosers,
                                               weights=root_weights)
        root_chooser.name = "RootMover"
        scheme.root_mover = root_chooser
        scheme.choice_probability = self.choice_probability(
            scheme, group_weights, mover_weights
        )
        return root_chooser


class SingleReplicaStrategy(MoveStrategy):
    """
    Converts ReplicaExchange to EnsembleHop, and changes overall structure
    to SRTIS approach.
    """
    pass
<|MERGE_RESOLUTION|>--- conflicted
+++ resolved
@@ -1,4 +1,5 @@
 import openpathsampling as paths
+from openpathsampling.todict import OPSNamed
 from openpathsampling import PathMoverFactory as pmf
 
 import itertools
@@ -183,10 +184,7 @@
         movers = []
         for ens in ensemble_list:
             movers.extend(
-                [paths.ReplicaExchangeMover(
-                    ensemble1=ens[i],
-                    ensemble2=ens[i+1]
-                )
+                [paths.ReplicaExchangeMover(ensembles=[[ens[i], ens[i+1]]])
                  for i in range(len(ens)-1)]
             )
         return movers
@@ -208,10 +206,8 @@
         movers = []
         for ens in ensemble_list:
             pairs = list(itertools.combinations(ens, 2))
-            movers.extend([paths.ReplicaExchangeMover(
-                ensemble1=pair[0],
-                ensemble2=pair[1]
-            ) for pair in pairs])
+            movers.extend([paths.ReplicaExchangeMover(ensembles=list(pair))
+                           for pair in pairs])
         return movers
 
 class SelectedPairsRepExStrategy(MoveStrategy):
@@ -245,10 +241,7 @@
         ensemble_list = self.get_ensembles(scheme, self.ensembles)
         movers = []
         for pair in ensemble_list:
-            movers.append(paths.ReplicaExchangeMover(
-                ensemble1=pair[0],
-                ensemble2=pair[1]
-            ))
+            movers.append(paths.ReplicaExchangeMover(ensembles=pair))
         return movers
 
 
@@ -354,19 +347,6 @@
     First choose move type, then choose specific instance of the mover.
     """
     _level = levels.GLOBAL
-<<<<<<< HEAD
-    def __init__(self, ensembles=None, group=None, replace=True,
-                 network=None):
-
-        super(DefaultStrategy, self).__init__(ensembles, group, replace, network)
-
-        self.weight_adjustment = {
-            'shooting' : 1.0,
-            'repex' : 0.5,
-            'pathreversal' : 0.5,
-            'minus' : 0.2,
-        }
-=======
     default_group_weights = {
         'shooting' : 1.0,
         'repex' : 0.5,
@@ -376,7 +356,6 @@
     def __init__(self, ensembles=None, group=None, replace=True):
         self.group_weights = {}
         self.mover_weights = {}
->>>>>>> 2882fd9c
         self.group = group
         self.replace = replace
 
