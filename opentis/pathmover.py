'''
Created on 19.07.2014

@author: Jan-Hendrik Prinz
'''

import numpy as np

from shooting import ShootingPoint
from ensemble import ForwardAppendedTrajectoryEnsemble, BackwardPrependedTrajectoryEnsemble
from ensemble import FullEnsemble
from trajectory import Sample
from wrapper import storable


@storable
class MoveDetails(object):

    def __init__(self, **kwargs):
        self.inputs=None
        self.final=None
        self.result=None
        self.acceptance=None
        self.success=None
        self.accepted=None
        self.mover=None
        for key, value in kwargs:
            setattr(self, key, value)

class PathMover(object):
    """
    A PathMover is the description of how to generate a new path from an old one.
    
    Notes
    -----
    
    Basically this describes the proposal step for a MC in path space.
    
    We might detach this from the acceptance step?!?!?
    This would mean that a PathMover needs only an old trajectory and gives a new one.
    
    For example a ForwardShoot then uses a shooting point selector and runs a new trajectory and combine them to get
    a new one.
    
    After the move has been made, we can retrieve information about the move, as well as the new trajectory from the
    PathMover object
    
    Attributes
    ----------
    simulator : Simulator
        the attached simulator used to generate new trajectories
    """

    cls = 'pathmover'
    simulator = None

    @property
    def identifier(self):
        if hasattr(self, 'json'):
            return self.json
        else:
            return None

    def __init__(self):
        
        # An ensemble that is at the same time triggering the stopping criterion and the final acceptance and the end.
        # This is because the goal is to sample trajectories in a specific ensemble. So we want to generate and stop
        # as soon as this cannot be fulfilled anymore. Some of the conditions cannot be checked during runtime, so we
        # have to do that at the end to make sure.

        self.ensemble = FullEnsemble()
        self.name = self.__class__.__name__

        self.idx = dict()

    def move(self, trajectory):
        '''
        Run the generation starting with the initial trajectory specified.

        Parameters
        ----------
        trajectory : Trajectory
            the initial trajectory
        
        Returns
        -------        
        final : Trajectory()
            the final new proposed trajectory
        
        Notes
        -----
        After this command additional information can be accessed from this object
        '''

        details = MoveDetails(inputs = [trajectory], result = trajectory, success=True)
        path = Sample(trajectory=trajectory, mover=self, ensemble=self.ensemble, details=details)

        return path

    def selection_probability_ratio(self, details=None):
        '''
        Return the proposal probability necessary to correct for an asymmetric proposal.
        
        Notes
        -----
        This is effectively the ratio of proposal probabilities for a mover. For symmetric proposal
        this is one. In the case of e.g. Shooters this depends on the used ShootingPointSelector and
        the start and final trajectory.
        
        I am not sure if it makes sense that to define it this way, but for Shooters this is,
        what we need for the acceptance step in addition to the check if we have a trajectory of
        the target ensemble.

        What about Minus Move and PathReversalMove?
        '''
        return 1.0

class ShootMover(PathMover):
    '''
    A pathmover that implements a general shooting algorithm that generates a sample from a specified ensemble
    '''

    def __init__(self, selector, ensemble):
        super(ShootMover, self).__init__()
        self.selector = selector
        self.ensemble = ensemble
        self.length_stopper = PathMover.simulator.max_length_stopper

    def selection_probability_ratio(self, details):
        '''
        Return the proposal probability for Shooting Moves. These are given by the ratio of partition functions
        '''
        return details.start_point.sum_bias / details.final_point.sum_bias
    
    def _generate(self):
        self.final = self.start
    
    def move(self, trajectory):
        details = MoveDetails()
        details.success = False
        details.inputs = [trajectory]
        details.mover = self
        setattr(details, 'start', trajectory)
        setattr(details, 'start_point', self.selector.pick(details.start) )
        setattr(details, 'final', None)
        setattr(details, 'final_point', None)

        self._generate(details)


        details.accepted = self.ensemble(details.final)
        details.result = details.start

        if details.accepted:
            rand = np.random.random()
            print 'Proposal probability', self.selection_probability_ratio(details), '/ random :', rand
            if (rand < self.selection_probability_ratio(details)):
                details.success = True
                details.result = details.final

        path = Sample(trajectory=details.result, mover=self, ensemble=self.ensemble, details=details)

        print path
        return path
    
    
class ForwardShootMover(ShootMover):    
    '''
    A pathmover that implements the forward shooting algorithm
    '''
    def _generate(self, details):
        shooting_point = details.start_point.index
        print "Shooting forward from frame %d" % shooting_point
        
        # Run until one of the stoppers is triggered
        partial_trajectory = PathMover.simulator.generate(
            details.start_point.snapshot,
            running = [ForwardAppendedTrajectoryEnsemble(
                self.ensemble, 
                details.start[0:details.start_point.index]).forward, 
                self.length_stopper.forward]
             )

        details.final = details.start[0:shooting_point] + partial_trajectory
        details.final_point = ShootingPoint(self.selector, details.final,
                                            shooting_point)
        pass
    
class BackwardShootMover(ShootMover):    
    '''
    A pathmover that implements the backward shooting algorithm
    '''
    def _generate(self, details):
        print "Shooting backward from frame %d" % details.start_point.index

        # Run until one of the stoppers is triggered
        partial_trajectory = PathMover.simulator.generate(
                                     details.start_point.snapshot.reversed_copy(),
                                     running = [BackwardPrependedTrajectoryEnsemble(
                                                     self.ensemble,
                                                     details.start[details.start_point.index + 1:]
                                                ).backward, self.length_stopper.backward]
                                     )

        details.final = partial_trajectory.reversed + details.start[details.start_point.index + 1:]
        details.final_point = ShootingPoint(self.selector, details.final, partial_trajectory.frames - 1)
        
        pass

class MixedMover(PathMover):
    '''
    Defines a mover that picks a over from a set of movers with specific weights.
    
    Notes
    -----
    Channel functions from self.mover to self. Does NOT work yet. Think about a good way to implement this...
    '''
    def __init__(self, movers, weights = None):
        super(MixedMover, self).__init__()

        self.movers = movers

        if weights is None:
            self.weights = [1.0] * len(movers)
        else:
            self.weights = weights
        pass
    
    def move(self, trajectory):
        rand = np.random.random() * sum(self.weights)
        idx = 0
        prob = self.weights[0]
        while prob <= rand and idx < len(self.weights):
            idx += 1
            prob += self.weights[idx]

        mover = self.movers[idx]

        sample = mover.move(trajectory)
        setattr(sample.details, 'mover_idx', idx)

        path = Sample(trajectory=sample.trajectory, mover=self, ensemble=mover.ensemble, details=sample.details)
        return path

#############################################################
# The following moves still need to be implemented. Check what excactly they do
#############################################################

class MinusMove(PathMover):
<<<<<<< HEAD
    def move(self, allpaths, state):
        pass

class PathReversal(PathMover):
    def move(self, path, ensemble):
        details = MoveDetails
        details.success = False
        details.inputs = path
        details.mover = self
        pass
=======
    def do_move(self, allpaths, state):
        pass

class PathReversal(PathMover):
    def do_move(self, trajectory, ensemble):
        details = MoveDetails()
        reversed_trajectory = trajectory.reversed()
        details.inputs = [trajectory]
        details.mover = self
        details.final = reversed_trajectory
        details.success = True
        details.acceptance = 1.0
        details.result = reversed_trajectory

        sample = Sample(
            trajectory=details.result,
            mover=self,
            ensemble=ensemble,
            details=details
        )
>>>>>>> d595d094

class PathSwap(PathMover):
    def move(self, pathA, pathB, ensembleA, ensembleB):
        accepted = (ensembleA(pathB) and ensembleB(pathA))
        details = MoveDetails()
        details.success = accepted
        details.inputs = [pathA, pathB]
        details.mover = self
        setattr(details, 'startA', pathA)
        setattr(details, 'startB', pathB)
        setattr(details, 'finalA', pathB if accepted else pathA)
        setattr(details, 'finalB', pathA if accepted else pathB)
        if accepted:
            return [Sample(trajectory=pathB, mover=self, ensemble=ensembleA,
                           details=details),
                    Sample(trajectory=pathA, mover=self, ensemble=ensembleB,
                           details=details)
                   ]
        else:
            return [Sample(trajectory=pathA, mover=self, ensemble=ensembleA,
                           details=details),
                    Sample(trajectory=pathB, mover=self, ensemble=ensembleB,
                           details=details)
                   ]


<<<<<<< HEAD
=======
class ReplicaExchange(object):
    # TODO: Might put the target ensembles into the Mover instance, which means we need lots of mover instances for all ensemble switches
    def do_move(self, trajectory1, trajectory2, ensemble1, ensemble2):
        success = True # Change to actual check for swapping
        details1 = MoveDetails()
        details2 = MoveDetails()
        details1.inputs = [trajectory1, trajectory2]
        details2.inputs = [trajectory1, trajectory2]
        setattr(details1, 'ensembles', [ensemble1, ensemble2])
        setattr(details2, 'ensembles', [ensemble1, ensemble2])
        details1.mover = self
        details2.mover = self
        details2.final = trajectory1
        details1.final = trajectory2
        if success:
            # Swap
            details1.success = True
            details2.success = True
            details1.acceptance = 1.0
            details2.acceptance = 1.0
            details1.result = trajectory2
            details2.result = trajectory1
        else:
            # No swap
            details1.success = False
            details2.success = False
            details1.acceptance = 0.0
            details2.acceptance = 0.0
            details1.result = trajectory1
            details2.result = trajectory2

        sample1 = Sample(
            trajectory=details1.result,
            mover=self,
            ensemble=ensemble1,
            details=details1
        )
        sample2 = Sample(
            trajectory=details2.result,
            mover=self,
            ensemble=ensemble2,
            details=details2
            )
        return [sample1, sample2]

>>>>>>> d595d094

class PathMoverFactory(object):
    @staticmethod
    def OneWayShootingSet(selector_set, interface_set):
        if type(selector_set) is not list:
            selector_set = [selector_set]*len(interface_set)
        mover_set = [
            MixedMover([
                ForwardShootMover(sel, iface), 
                BackwardShootMover(sel, iface)
            ])
            for (sel, iface) in zip(selector_set, interface_set)
        ]
        return mover_set

    @staticmethod
    def TwoWayShootingSet():
        pass

    @staticmethod
    def NearestNeighborRepExSet():
        pass<|MERGE_RESOLUTION|>--- conflicted
+++ resolved
@@ -247,18 +247,6 @@
 #############################################################
 
 class MinusMove(PathMover):
-<<<<<<< HEAD
-    def move(self, allpaths, state):
-        pass
-
-class PathReversal(PathMover):
-    def move(self, path, ensemble):
-        details = MoveDetails
-        details.success = False
-        details.inputs = path
-        details.mover = self
-        pass
-=======
     def do_move(self, allpaths, state):
         pass
 
@@ -279,35 +267,12 @@
             ensemble=ensemble,
             details=details
         )
->>>>>>> d595d094
-
-class PathSwap(PathMover):
-    def move(self, pathA, pathB, ensembleA, ensembleB):
-        accepted = (ensembleA(pathB) and ensembleB(pathA))
-        details = MoveDetails()
-        details.success = accepted
-        details.inputs = [pathA, pathB]
-        details.mover = self
-        setattr(details, 'startA', pathA)
-        setattr(details, 'startB', pathB)
-        setattr(details, 'finalA', pathB if accepted else pathA)
-        setattr(details, 'finalB', pathA if accepted else pathB)
-        if accepted:
-            return [Sample(trajectory=pathB, mover=self, ensemble=ensembleA,
-                           details=details),
-                    Sample(trajectory=pathA, mover=self, ensemble=ensembleB,
-                           details=details)
-                   ]
-        else:
-            return [Sample(trajectory=pathA, mover=self, ensemble=ensembleA,
-                           details=details),
-                    Sample(trajectory=pathB, mover=self, ensemble=ensembleB,
-                           details=details)
-                   ]
-
-
-<<<<<<< HEAD
-=======
+
+
+#############################################################
+# The following move should be moved to RETIS and just uses moves. It is not a move itself
+#############################################################
+
 class ReplicaExchange(object):
     # TODO: Might put the target ensembles into the Mover instance, which means we need lots of mover instances for all ensemble switches
     def do_move(self, trajectory1, trajectory2, ensemble1, ensemble2):
@@ -353,7 +318,6 @@
             )
         return [sample1, sample2]
 
->>>>>>> d595d094
 
 class PathMoverFactory(object):
     @staticmethod
