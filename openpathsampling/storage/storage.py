"""
Created on 06.07.2014

@author: JDC Chodera
@author: JH Prinz
"""

import logging
import openpathsampling as paths
from openpathsampling.netcdfplus import NetCDFPlus, WeakLRUCache, ObjectStore

logger = logging.getLogger(__name__)
init_log = logging.getLogger('openpathsampling.initialization')

<<<<<<< HEAD
import openpathsampling as paths
import simtk.unit as u

from openpathsampling.netcdfplus import NetCDFPlus, WeakLRUCache, ObjectStore, ExternalFileStore
=======
>>>>>>> d7c21f36

# =============================================================================================
# OPS SPECIFIC STORAGE
# =============================================================================================

class Storage(NetCDFPlus):
    """
    A netCDF4 wrapper to store trajectories based on snapshots of an OpenMM
    simulation. This allows effective storage of shooting trajectories
    """

    USE_FEATURE_SNAPSHOTS = True

    @property
    def template(self):
        """
        Return the template snapshot from the storage

        Returns
        -------
        Snapshot
            the initial snapshot
        """
        if self._template is None:
            self._template = self.snapshots.load(int(self.variables['template_idx'][0]))

        return self._template

    def clone(self, filename, subset):
        """
        Creates a copy of the netCDF file and allows to reduce the used atoms.

        Parameters
        ----------
        filename : str
            the name of the cloned storage
        subset : list of int
            a list of atom indices to be kept for the cloned storage

        Notes
        -----
        This is mostly used to remove water but keep the data intact.

        """

        storage2 = Storage(filename=filename, template=self.template.subset(subset), mode='w')

        # Copy all configurations and momenta to new file in reduced form

        for obj in self.configurations:
            storage2.configurations.save(obj.copy(subset=subset), idx=self.configurations.index[obj])
        for obj in self.momenta:
            storage2.momenta.save(obj.copy(subset=subset), idx=self.momenta.index[obj])

        # All other should be copied one to one. We do this explicitly although we could just copy all
        # and exclude configurations and momenta, but this seems cleaner

        for storage_name in [
            'pathmovers', 'topologies', 'networks', 'details', 'trajectories',
            'shootingpointselectors', 'engines', 'volumes',
            'samplesets', 'ensembles', 'transitions', 'steps', 'pathmovechanges',
            'samples', 'snapshots', 'pathsimulators', 'cvs'
        ]:
            self.clone_storage(storage_name, storage2)

        storage2.close()

    # TODO: Need to copy cvs without caches!
    def clone_empty(self, filename):
        """
        Creates a copy of the netCDF file and replicates only the static parts which I consider
            ensembles, volumes, engines, path movers, shooting point selectors. We do not need to
            reconstruct collective variables since these need to be created again completely and then
            the necessary arrays in the file will be created automatically anyway.

        Parameters
        ----------
        filename : str
            the name of the cloned storage

        Notes
        -----
        This is mostly used to restart with a fresh file. Same setup, no results.
        """
        storage2 = Storage(filename=filename, template=self.template, mode='w')

        for storage_name in [
            'pathmovers', 'topologies', 'networks',
            'shootingpointselectors', 'engines', 'volumes',
            'ensembles', 'transitions', 'pathsimulators'
        ]:
            self.clone_storage(storage_name, storage2)

        storage2.close()

    @property
    def n_atoms(self):
        return self.topology.n_atoms

    @property
    def n_spatial(self):
        return self.topology.n_spatial

    def __init__(self, filename, mode=None, template=None):
        """
        Create a netdfplus storage for OPS Objects

        Parameters
        ----------
        filename : string
            filename of the netcdf file to be used or created
        mode : string, default: None
            the mode of file creation, one of 'w' (write), 'a' (append) or
            None, which will append any existing files.
        template : openpathsampling.Snapshot
            a Snapshot instance that contains a reference to a Topology, the
            number of atoms and used units
        """

        self._template = template
        super(Storage, self).__init__(filename, mode)

    def _create_storages(self):
        """
        Register all Stores used in the OpenPathSampling Storage

        """

        # objects with special storages

        self.create_store('trajectories', paths.storage.TrajectoryStore())

<<<<<<< HEAD
        self.create_store('snapshots', paths.storage.SnapshotStore())

        self.create_store('mdfiles', ExternalFileStore(paths.storage.ExternalMDFile))
        self.create_store('mdconfiguration', paths.storage.ExternalMDConfigurationStore())

        self.create_store('intconf', paths.storage.ConfigurationStore())
        self.create_store('extconf', paths.storage.ExternalMDConfigurationStore())

        self.create_store('configurations', paths.storage.MultiConfigurationStore())
        self.create_store('momenta', paths.storage.MomentumStore())
=======
        if Storage.USE_FEATURE_SNAPSHOTS:
            self.create_store('snapshots', paths.storage.FeatureSnapshotStore(self._template.__class__))
        else:
            if type(self._template) is paths.Snapshot:
                self.create_store('snapshots', paths.storage.SnapshotStore())
            elif type(self._template) is paths.ToySnapshot:
                self.create_store('snapshots', paths.storage.ToySnapshotStore())
>>>>>>> d7c21f36

        self.create_store('samples', paths.storage.SampleStore())
        self.create_store('samplesets', paths.storage.SampleSetStore())
        self.create_store('pathmovechanges', paths.storage.PathMoveChangeStore())
        self.create_store('steps', paths.storage.MCStepStore())

        self.create_store('cvs', paths.storage.ObjectDictStore(paths.CollectiveVariable, paths.Snapshot))

        # normal objects

        self.create_store('details', ObjectStore(paths.Details, has_name=False))
        self.create_store('topologies', ObjectStore(paths.Topology, has_name=True))
        self.create_store('pathmovers', ObjectStore(paths.PathMover, has_name=True))
        self.create_store('shootingpointselectors',
                          ObjectStore(paths.ShootingPointSelector, has_name=True))
        self.create_store('engines', ObjectStore(paths.DynamicsEngine, has_name=True))
        self.create_store('pathsimulators',
                          ObjectStore(paths.PathSimulator, has_name=True))
        self.create_store('transitions', ObjectStore(paths.Transition, has_name=True))
        self.create_store('networks',
                          ObjectStore(paths.TransitionNetwork, has_name=True))
        self.create_store('schemes',
                          ObjectStore(paths.MoveScheme, has_name=True))

        # nestable objects

        self.create_store('volumes',
                          ObjectStore(paths.Volume, nestable=True, has_name=True))
        self.create_store('ensembles',
                          ObjectStore(paths.Ensemble, nestable=True, has_name=True))
        # special stores
        # self.add('names', paths.storage.NameStore())

    def _initialize(self):
        # Set global attributes.
        setattr(self, 'title', 'OpenPathSampling Storage')
        setattr(self, 'ConventionVersion', '0.2')

        self.set_caching_mode('default')

        template = self._template

        if template.topology is not None:
            self.topology = template.topology
        else:
            raise RuntimeError("A Storage needs a template snapshot with a topology")

        if 'atom' not in self.dimensions:
            self.createDimension('atom', self.topology.n_atoms)

        # spatial dimensions
        if 'spatial' not in self.dimensions:
            self.createDimension('spatial', self.n_spatial)

        # since we want to store stuff we need to finalize stores that have not been initialized yet
        self.finalize_stores()

        # TODO: Might not need to save topology

        logger.info("Saving topology")
        self.topologies.save(self.topology)

        logger.info("Create initial template snapshot")

        # Save the initial configuration
        self.snapshots.save(template)

        self.createVariable('template_idx', 'i4', 'scalar')
        self.variables['template_idx'][:] = self.snapshots.index[template]

    def _restore(self):
        self.set_caching_mode('default')
        self.topology = self.topologies[0]

    def sync_all(self):
        """
        Convenience function to sync `self.cvs` and `self` at once.

        Under most circumstances, you want to sync `self.cvs` and `self` at
        the same time. This just makes it easier to do that.
        """
        self.cvs.sync()
        self.sync()

    def set_caching_mode(self, mode='default'):
        """
        Set default values for all caches

        Parameters
        ----------
        mode : str
            One of the following values is allowed 'default', 'production',
            'analysis', 'off', 'lowmemory' and 'memtest'

        """

        available_cache_sizes = {
            'default': self.default_cache_sizes,
            'analysis': self.analysis_cache_sizes,
            'production': self.production_cache_sizes,
            'off': self.no_cache_sizes,
            'lowmemory': self.lowmemory_cache_sizes,
            'memtest': self.memtest_cache_sizes
        }

        if mode in available_cache_sizes:
            # We need cache sizes as a function. Otherwise we will reuse the same
            # caches for each storage and that will cause problems! Lots of...
            cache_sizes = available_cache_sizes[mode]()
        else:
            raise ValueError(
                "mode '" + mode + "' is not supported. Try one of " +
                str(available_cache_sizes.keys())
            )

        for store_name, caching in cache_sizes.iteritems():
            if hasattr(self, store_name):
                store = getattr(self, store_name)
                store.set_caching(caching)

    @staticmethod
    def default_cache_sizes():
        """
        Cache sizes for standard sessions for medium production and analysis.

        """

        return {
            'trajectories': WeakLRUCache(10000),
            'snapshots': WeakLRUCache(10000),
            'configurations': WeakLRUCache(10000),
            'momenta': WeakLRUCache(10000),
            'samples': WeakLRUCache(25000),
            'samplesets': False,
            'cvs': True,
            'pathmovers': True,
            'shootingpointselectors': True,
            'engines': True,
            'pathsimulators': True,
            'volumes': True,
            'ensembles': True,
            'pathmovechanges': False,
            'transitions': True,
            'networks': True,
            'details': False,
            'steps': WeakLRUCache(1000)
        }

    @staticmethod
    def lowmemory_cache_sizes():
        """
        Cache sizes for very low memory

        This uses even less caching than production runs. Mostly used for debugging.
        """

        return {
            'trajectories': WeakLRUCache(10),
            'snapshots': WeakLRUCache(100),
            'configurations': WeakLRUCache(10),
            'momenta': WeakLRUCache(10),
            'samples': WeakLRUCache(25),
            'samplesets': False,
            'cvs': True,
            'pathmovers': True,
            'shootingpointselectors': True,
            'engines': True,
            'pathsimulators': True,
            'volumes': True,
            'ensembles': True,
            'pathmovechanges': False,
            'transitions': True,
            'networks': True,
            'details': False,
            'steps': WeakLRUCache(10)
        }

    @staticmethod
    def memtest_cache_sizes():
        """
        Cache Sizes for memtest debugging sessions

        Memtest will cache everything weak to measure if there is some object left in
        memory that should have been disposed of.

        """
        return {
            'trajectories': WeakLRUCache(10),
            'snapshots': WeakLRUCache(10),
            'configurations': WeakLRUCache(10),
            'momenta': WeakLRUCache(10),
            'samples': WeakLRUCache(10),
            'samplesets': WeakLRUCache(10),
            'cvs': WeakLRUCache(10),
            'pathmovers': WeakLRUCache(10),
            'shootingpointselectors': WeakLRUCache(10),
            'engines': WeakLRUCache(10),
            'pathsimulators': WeakLRUCache(10),
            'volumes': WeakLRUCache(10),
            'ensembles': WeakLRUCache(10),
            'pathmovechanges': WeakLRUCache(10),
            'transitions': WeakLRUCache(10),
            'networks': WeakLRUCache(10),
            'details': WeakLRUCache(10),
            'steps': WeakLRUCache(10)
        }

    #

    @staticmethod
    def analysis_cache_sizes():
        """
        Cache Sizes for analysis sessions

        Analysis caching is very large to allow fast processing

        """
        return {
            'trajectories': WeakLRUCache(500000),
            'snapshots': WeakLRUCache(100000),
            'configurations': WeakLRUCache(10000),
            'momenta': WeakLRUCache(1000),
            'samples': WeakLRUCache(1000000),
            'samplesets': WeakLRUCache(100000),
            'cvs': True,
            'pathmovers': True,
            'shootingpointselectors': True,
            'engines': True,
            'pathsimulators': True,
            'volumes': True,
            'ensembles': True,
            'pathmovechanges': WeakLRUCache(250000),
            'transitions': True,
            'networks': True,
            'details': False,
            'steps': WeakLRUCache(50000)
        }

    @staticmethod
    def production_cache_sizes():
        """
        Cache Sizes for production runs

        Production. No loading assumed, only last 1000 steps and a few other
        objects for error testing

        """
        return {
            'trajectories': WeakLRUCache(100),
            'snapshots': WeakLRUCache(100),
            'configurations': WeakLRUCache(1000),
            'momenta': WeakLRUCache(1000),
            'samples': WeakLRUCache(100),
            'samplesets': False,
            'cvs': False,
            'pathmovers': False,
            'shootingpointselectors': False,
            'engines': False,
            'pathsimulators': False,
            'volumes': False,
            'ensembles': False,
            'pathmovechanges': False,
            'transitions': False,
            'networks': False,
            'details': False,
            'steps': WeakLRUCache(10)
        }

    # No caching (so far only CVs internal storage is there)

    @staticmethod
    def no_cache_sizes():
        """
        Set cache sizes to no caching at all.

        Notes
        -----
        This is VERY SLOW and only used for debugging.
        """
        return {
            'trajectories': False,
            'snapshots': False,
            'configurations': False,
            'momenta': False,
            'samples': False,
            'samplesets': False,
            'cvs': False,
            'pathmovers': False,
            'shootingpointselectors': False,
            'engines': False,
            'pathsimulators': False,
            'volumes': False,
            'ensembles': False,
            'pathmovechanges': False,
            'transitions': False,
            'networks': False,
            'details': False,
            'steps': False
        }


class AnalysisStorage(Storage):
    """
    Open a storage in read-only and do caching useful for analysis.
    """

    def __init__(self, filename):
        """
        Parameters
        ----------
        filename : str
            The filename of the storage to be opened
        """
        super(AnalysisStorage, self).__init__(
            filename=filename,
            mode='r'
        )

        self.set_caching_mode('analysis')

        # Let's go caching
        AnalysisStorage.cache_for_analysis(self)

    @staticmethod
    def cache_for_analysis(storage):
        storage.samples.cache_all()
        storage.samplesets.cache_all()
        storage.cvs.cache_all()
        storage.volumes.cache_all()
        storage.ensembles.cache_all()
        storage.pathmovers.cache_all()
        storage.pathmovechanges.cache_all()
        storage.steps.cache_all()

# storage.trajectories.cache_all()<|MERGE_RESOLUTION|>--- conflicted
+++ resolved
@@ -12,13 +12,8 @@
 logger = logging.getLogger(__name__)
 init_log = logging.getLogger('openpathsampling.initialization')
 
-<<<<<<< HEAD
-import openpathsampling as paths
-import simtk.unit as u
 
 from openpathsampling.netcdfplus import NetCDFPlus, WeakLRUCache, ObjectStore, ExternalFileStore
-=======
->>>>>>> d7c21f36
 
 # =============================================================================================
 # OPS SPECIFIC STORAGE
@@ -151,18 +146,6 @@
 
         self.create_store('trajectories', paths.storage.TrajectoryStore())
 
-<<<<<<< HEAD
-        self.create_store('snapshots', paths.storage.SnapshotStore())
-
-        self.create_store('mdfiles', ExternalFileStore(paths.storage.ExternalMDFile))
-        self.create_store('mdconfiguration', paths.storage.ExternalMDConfigurationStore())
-
-        self.create_store('intconf', paths.storage.ConfigurationStore())
-        self.create_store('extconf', paths.storage.ExternalMDConfigurationStore())
-
-        self.create_store('configurations', paths.storage.MultiConfigurationStore())
-        self.create_store('momenta', paths.storage.MomentumStore())
-=======
         if Storage.USE_FEATURE_SNAPSHOTS:
             self.create_store('snapshots', paths.storage.FeatureSnapshotStore(self._template.__class__))
         else:
@@ -170,7 +153,17 @@
                 self.create_store('snapshots', paths.storage.SnapshotStore())
             elif type(self._template) is paths.ToySnapshot:
                 self.create_store('snapshots', paths.storage.ToySnapshotStore())
->>>>>>> d7c21f36
+
+        self.create_store('snapshots', paths.storage.SnapshotStore())
+
+        self.create_store('mdfiles', ExternalFileStore(paths.storage.ExternalMDFile))
+        self.create_store('mdconfiguration', paths.storage.ExternalMDConfigurationStore())
+
+        self.create_store('intconf', paths.storage.ConfigurationStore())
+        self.create_store('extconf', paths.storage.ExternalMDConfigurationStore())
+
+        self.create_store('configurations', paths.storage.MultiConfigurationStore())
+        self.create_store('momenta', paths.storage.MomentumStore())
 
         self.create_store('samples', paths.storage.SampleStore())
         self.create_store('samplesets', paths.storage.SampleSetStore())
