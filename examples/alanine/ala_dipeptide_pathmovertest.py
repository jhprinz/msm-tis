"""
This is an example file of what a user might actually need to do to run a
TIS simulation on alanine dipeptide.

@author: David W.H. Swenson
"""
# NOTE: while in development, the goal here is to get something working,
# then to abstract out anything that isn't really necessary. The hope is
# that more of what the user will need to do will be in the __main__ of this
# script

import logging.config
import numpy as np
import mdtraj as md
import time

import sys, os
sys.path.append(os.path.abspath('../'))
sys.path.append(os.path.abspath('../../'))

# in principle, all of these imports should be simplified once this is a
# package
from openpathsampling.collectivevariable import CV_Function, CV_Volume, CV_MD_Function
from openpathsampling.openmm_engine import OpenMMEngine
from openpathsampling.snapshot import Snapshot
from openpathsampling.volume import LambdaVolumePeriodic, VolumeFactory as vf
from openpathsampling.pathmover import PathMoverFactory as mf
from openpathsampling.ensemble import EnsembleFactory as ef
from openpathsampling.ensemble import (LengthEnsemble, SequentialEnsemble, AllOutEnsemble,
                              AllInEnsemble)
<<<<<<< HEAD
from openpathsampling.calculation import Bootstrapping
=======
from openpathsampling.pathsimulator import Bootstrapping
>>>>>>> 8bda98ca
from openpathsampling.pathmover import PathMover, MoveDetails, SequentialMover, \
    ConditionalSequentialMover, PartialAcceptanceSequentialMover, \
    ForwardShootMover, CollapseMove
from openpathsampling.shooting import UniformSelector
from openpathsampling.sample import Sample, SampleSet

import simtk.unit as u

if __name__=="__main__":
    logging.config.fileConfig('../../openpathsampling/logging.conf',
                              disable_existing_loggers=False)
    options = {'temperature' : 300.0 * u.kelvin,
               'collision_rate' : 1.0 / u.picoseconds,
               'timestep' : 2.0 * u.femtoseconds,
               'nsteps_per_frame' : 10,
               'n_frames_max' : 5000,
               'start_time' : time.time(),
               'fn_initial_pdb' : "../data/Alanine_solvated.pdb",
               'platform' : 'fastest',
               'solute_indices' : range(22), # TODO: This could be determined automatically !?!?
               'forcefield_solute' : 'amber96.xml',
               'forcefield_solvent' : 'tip3p.xml'
              }

    engine = OpenMMEngine.auto(
        filename="trajectory.nc",
        template='../data/Alanine_solvated.pdb',
        options=options,
        mode='create'
    )

    # set up the initial conditions
    init_pdb = md.load(options['fn_initial_pdb'], frame=0)
    init_pos = init_pdb.xyz[0]
    init_box = init_pdb.unitcell_vectors[0]
    init_vel = np.zeros(init_pos.shape) # NOTE: need ways to assign Boltzmann
    engine.current_snapshot = Snapshot(coordinates=init_pos,
                                       box_vectors=init_box,
                                       velocities=init_vel)

    engine.equilibrate(5)
    snap = engine.current_snapshot
    engine.storage.snapshot.save(snap, 0)
    engine.initialized = True
    PathMover.engine = engine

    # this generates an order parameter (callable) object named psi (so if
    # we call `psi(trajectory)` we get a list of the values of psi for each
    # frame in the trajectory). This particular order parameter uses
    # mdtraj's compute_dihedrals function, with the atoms in psi_atoms

    psi_atoms = [6,8,14,16]
    psi = CV_MD_Function("psi", md.compute_dihedrals, indices=[psi_atoms])

    # same story for phi, although we won't use that

    phi_atoms = [4,6,8,14]
    phi = CV_MD_Function("phi", md.compute_dihedrals, indices=[phi_atoms])

    # save the collectivevariables in the storage
    # since they have no data cache this will only contain their name
    psi.save(storage=engine.storage.collectivevariable)
    phi.save(storage=engine.storage.collectivevariable)

    # now we define our states and our interfaces
    degrees = 180/3.14159 # psi reports in radians; I think in degrees
    stateA = LambdaVolumePeriodic(psi, -120.0/degrees, -30.0/degrees)
    stateB = LambdaVolumePeriodic(psi, 100/degrees, 180/degrees)

    # set up minima and maxima for this transition's interface set
    minima = map((1.0 / degrees).__mul__,
                 [-125, -135, -140, -142.5, -145.0, -147.0, 150.0])
    maxima = map((1.0 / degrees).__mul__,
                 [-25.0, -21.0, -18.5, -17.0, -15.0, -10.0, 0.0])

    volume_set = vf.LambdaVolumePeriodicSet(psi, minima, maxima)
    interface0 = volume_set[0]
    interface_set = ef.TISEnsembleSet(stateA, stateA | stateB, volume_set)
    for no, interface in enumerate(interface_set):
        # Give each interface a name
        interface.name = 'Interface '+str(no)
        # And save all of these
        engine.storage.ensemble.save(interface)

    mover_set = mf.OneWayShootingSet(UniformSelector(), interface_set)

    print """
PART ONE: Generate an initial trajectory which satisfies the path ensemble
for the innermost interface.

We do this by using a special sequential ensemble for the sequence.
This path ensemble is particularly complex because we want to be sure that
the path we generate is in the ensemble we desire: this means that we can't
use PartOutEnsemble as we typically do with TIS paths.
    """
    snapshot = engine.storage.snapshot.load(0)

    first_traj_ensemble = SequentialEnsemble([
        AllOutEnsemble(stateA) | LengthEnsemble(0),
        AllInEnsemble(stateA),
        (AllOutEnsemble(stateA) & AllInEnsemble(interface0)) | LengthEnsemble(0),
        AllInEnsemble(interface0) | LengthEnsemble(0),
        AllOutEnsemble(interface0),
        AllOutEnsemble(stateA) | LengthEnsemble(0),
        AllInEnsemble(stateA) & LengthEnsemble(1)
    ])

    interface0_ensemble = interface_set[0]

    total_path = engine.generate(snapshot,
                                    [first_traj_ensemble.can_append])

    segments = interface0_ensemble.split(total_path)

    first_sample = Sample(
        replica=0,
        trajectory=segments[0],
        ensemble=interface0_ensemble,
        details=MoveDetails()
    )

    first_set = SampleSet([first_sample])

    print first_set[0].__dict__
    print 'Set #1', first_set.__dict__
    print

    mover = ForwardShootMover(UniformSelector(), ensembles=interface0_ensemble)

    first_path = mover_set[0].move(first_set)

    print first_path.__dict__
    print first_path

    print 'Collapsed'

    print first_path.collapsed_samples


    second_set = first_set + first_path
#    second_set = first_set + first_path

    print second_set.__dict__

    print second_set.__class__

    seq_mover = SequentialMover([mover_set[0]] * 2)
    second_path = seq_mover.move(second_set)

    third_set = second_set + second_path

    print second_path.accepted

    print interface0_ensemble(third_set[0].trajectory)

    print third_set[0].details.__dict__
    print third_set[0].__dict__
    print third_set.__dict__

    print second_path.samples
    print first_path.samples


    mover3 = CollapseMove(SequentialMover([
        mover,
        PartialAcceptanceSequentialMover([mover] * 2),
        CollapseMove(ConditionalSequentialMover([
            PartialAcceptanceSequentialMover([mover] * 3)] * 2
        )),
        mover
    ] * 3))

    third_path = mover3.move(third_set)

    print third_path.samples
    print str(third_path)
    print str(third_path.opened)
    print len(third_path)

    forth_set = third_set + third_path
    print interface0_ensemble(forth_set[0].trajectory)

    engine.storage.sampleset.save(forth_set)

    exit()

    bootstrap = Bootstrapping(storage=engine.storage,
                              engine=engine,
                              ensembles=interface_set,
                              movers=mover_set,
                              trajectory=segments[0]
                             )



    bootstrap.run(50)

    print """
    Saving all cached computations of collectivevariables.
    """

    engine.storage.collectivevariable.sync(psi)
    engine.storage.collectivevariable.sync(phi)

    # Save all interface volumes as collectivevariables
    op_vol_set = [CV_Volume('OP' + str(idx), vol) for idx, vol in enumerate(volume_set)]

    for op in op_vol_set:
        op(engine.storage.snapshot.all())
        engine.storage.collectivevariable.save(op)

    # Create an collectivevariable from a volume
    op_inA = CV_Volume('StateA', stateA)
    op_inB = CV_Volume('StateB', stateB)
    op_notinAorB = CV_Volume('StateX', ~ (stateA | stateB))

    # compute the collectivevariable for all snapshots
    op_inA(engine.storage.snapshot.all())
    op_inB(engine.storage.snapshot.all())
    op_notinAorB(engine.storage.snapshot.all())

    engine.storage.collectivevariable.save(op_inA)
    engine.storage.collectivevariable.save(op_inB)
    engine.storage.collectivevariable.save(op_notinAorB)<|MERGE_RESOLUTION|>--- conflicted
+++ resolved
@@ -28,11 +28,7 @@
 from openpathsampling.ensemble import EnsembleFactory as ef
 from openpathsampling.ensemble import (LengthEnsemble, SequentialEnsemble, AllOutEnsemble,
                               AllInEnsemble)
-<<<<<<< HEAD
-from openpathsampling.calculation import Bootstrapping
-=======
 from openpathsampling.pathsimulator import Bootstrapping
->>>>>>> 8bda98ca
 from openpathsampling.pathmover import PathMover, MoveDetails, SequentialMover, \
     ConditionalSequentialMover, PartialAcceptanceSequentialMover, \
     ForwardShootMover, CollapseMove
