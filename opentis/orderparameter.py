--- conflicted
+++ resolved
@@ -257,13 +257,8 @@
         if type(name) is str and len(name) == 0:
             raise ValueError('name must be a non-empty string')
 
-<<<<<<< HEAD
 #        if name in OrderParameter._instances:
 #            raise ValueError(name + ' already exists as an orderparameter. To load an existing one use get_existing(\'' + name + '\')')
-=======
-        if name in OrderParameter._instances:
-            raise ValueError(name + ' already exists as an orderparameter.  To load an existing one use OrderParameter.get_existing(\'' + name + '\')')
->>>>>>> c62ea78d
 
         OrderParameter._instances[name] = self
         super(OrderParameter, self).__init__(
