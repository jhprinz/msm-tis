<<<<<<< HEAD
from openpathsampling.netcdfplus import ObjectStore, NetCDFPlus
=======
from openpathsampling.netcdfplus import UniqueNamedObjectStore

>>>>>>> 0e5ffd27

class ObjectDictStore(UniqueNamedObjectStore):
    def __init__(self, content_class, key_class):
        super(ObjectDictStore, self).__init__(
            content_class,
            json=True,
        )
        self.key_class = key_class
        self._key_store = None

        self._cache_stores = dict()

    def to_dict(self):
        return {
            'content_class': self.content_class,
            'key_class': self.key_class
        }

    @property
    def key_store(self):
        if self._key_store is None:
            self._key_store = self.storage._obj_store[self.key_class]

        return self._key_store

    def _save(self, objectdict, idx):
        """
        Save the current state of the cache to the storage.

        Parameters
        ----------
        objectdict : :class:`openpathsampling.CollectiveVariable`
            the objectdict to store
        idx : int
            the index
        """
        self.vars['json'][idx] = objectdict

        if objectdict.cv_store_cache:
            self.create_cache(objectdict)

    def cache_var_name(self, idx):
        if type(idx) is not int:
            idx = self.index.get(idx, None)
        if idx is not None:
            return 'cv_%d_values' % idx

        raise KeyError("'%s' is neither an stored cv nor an integer index" % idx)

    def create_cache(self, objectdict):
        idx = self.index.get(objectdict, None)
        if idx is not None:
            var_name = self.cache_var_name(idx)

            if var_name not in self.storage.variables:
                params = NetCDFPlus.get_value_parameters(objectdict(self.storage.template))

                self.key_store.create_variable(
                    var_name,
                    var_type=params['var_type'],
                    dimensions=params['dimensions'],
                    simtk_unit=params['simtk_unit'],
                    maskable=True
                )
                self.storage.update_delegates()

        self.set_cache_store(objectdict)

    def cache_var(self, obj):
        var_name = self.cache_var_name(obj)
        if var_name is None:
            return None

        return self.key_store.vars[var_name]

    def cache_variable(self, obj):
        var_name = self.cache_var_name(obj)
        snap_name = self.storage.snapshots.prefix

        return self.variables[snap_name + '_' + var_name]

    def cache_store(self, idx):

        var = self.cache_var(idx)
        if var is None:
            return None

        if var is not self._cache_stores:
            self._cache_stores[var] = self.storage.Key_Delegate(var, self.key_store)

        return self._cache_stores[var]

    def has_cache(self, idx):
        return self.cache_var(idx) is not None

    def set_cache_store(self, objectdict):
        """
        Sets the attached storage of a CV to this store

        If you are using a CV in multiple files this allows to select which of the files is to be
        used as the file store. For performance reasons a single CV can be stored in multiple files, but its
        file cache can only be associated with a single store.

        This infers that if you have a full stored cache in one file and then save the CV in another file
        the old cache is still being used! If you switch to the new file you will have to recompute all CV
        values a second time. You can copy the store cache to the new file using `transfer_cache` but this
        requires that you have all snapshots loaded into memory otherwise there is no connection between
        snapshots. Meaning we will not try to figure out which pairs of snapshots in the two files are the
        same. You might have a snapshot stored in two files then remove the snapshot from memory and reload
        it. In this case the loaded snapshot will not know that it is also saved in another file.

        In the worst case you will have to compute the CVs again.
        """
        idx = self.index.get(objectdict, None)
        if idx is not None:
            objectdict.set_cache_store(self.key_store, self.cache_var(idx))
        else:
            raise RuntimeWarning(('Your object is not stored as a CV in "%s" yet and hence a store ' +
                                  'for the cache cannot be attached.' +
                                 'Save your CV first and retry.') % self.storage)

    def cache_transfer(self, objectdict, target_file):
        if objectdict in target_file.cvs.index:
            source_variable = self.cache_variable(objectdict)
            target_variable = target_file.cvs.cache_variable(objectdict)

            snapshots = objectdict.storage.snapshots.index.values()
            for snapshot in snapshots:
                source_idx = objectdict.storage.snapshots.index[snapshot]
                target_idx = target_file.snapshots.index.get(snapshot, None)
                if target_idx is not None:
                    target_variable[target_idx] = source_variable[source_idx]

    def sync(self, objectdict=None):
        """
        This will update the stored cache of the collectivevariable. It is
        different from saving in that the object is only created if it is
        saved (and the object caching will prevent additional creation)

        Parameters
        ----------
        objectdict : object or None (default)
            the objectdict to store. if `None` is given (default) then
            all collectivevariables are synced

        See also
        --------
        CollectiveVariable.sync

        """
        if objectdict is None:
            for obj in self:
                self.sync(obj)

            return

        objectdict.sync()

    def cache_all(self):
        for cv in self:
            cv.cache_all()

    def _load(self, idx):
        """
        Restores the cache from the storage using the name of the
        collectivevariable.

        Parameters
        ----------
        storage : Storage() on None
            The storage (not ObjectStore) to store in. If None then all
            associated storages will be loaded from.

        Notes
        -----
        Make sure that you use unique names otherwise you might load the
        wrong parameters!
        """

        # op = self.load_json(self.prefix + '_json', idx)
        op = self.vars['json'][idx]
        op.set_cache_store(self.key_store, self.cache_var(idx))

        return op

    def _init(self, **kwargs):
        """
        Initialize the associated storage to allow for ensemble storage

        """
        super(ObjectDictStore, self)._init()<|MERGE_RESOLUTION|>--- conflicted
+++ resolved
@@ -1,9 +1,5 @@
-<<<<<<< HEAD
-from openpathsampling.netcdfplus import ObjectStore, NetCDFPlus
-=======
 from openpathsampling.netcdfplus import UniqueNamedObjectStore
 
->>>>>>> 0e5ffd27
 
 class ObjectDictStore(UniqueNamedObjectStore):
     def __init__(self, content_class, key_class):
@@ -42,7 +38,7 @@
         """
         self.vars['json'][idx] = objectdict
 
-        if objectdict.cv_store_cache:
+        if objectdict.store_cache:
             self.create_cache(objectdict)
 
     def cache_var_name(self, idx):
