--- conflicted
+++ resolved
@@ -2,14 +2,8 @@
 from mcstep import MCStepStore
 from movechange import MoveChangeStore
 from sample import SampleSetStore, SampleStore
-<<<<<<< HEAD
-from snapshot import (
-    SnapshotWrapperStore, SnapshotValueStore, BaseSnapshotStore,
-    FeatureSnapshotStore, ReversalHashedList)
-=======
 # from snapshot_value import SnapshotValueStore
 # from snapshot_feature import FeatureSnapshotStore
 from snapshot_wrapper import SnapshotWrapperStore
->>>>>>> e83df7d6
 from trajectory import TrajectoryStore
 from pathsimulator import PathSimulatorStore