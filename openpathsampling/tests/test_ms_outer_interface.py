--- conflicted
+++ resolved
@@ -19,15 +19,10 @@
 
 class TestMSOuterTISInterface(object):
     def setup(self):
-<<<<<<< HEAD
+        paths.InterfaceSet._reset()
         self.cv_inc = paths.FunctionCV(f=lambda s: s.xyz[0][0]).named("inc")
         self.cv_dec = paths.FunctionCV(f=lambda s: 1.0-s.xyz[0][0]).named("dec")
-=======
-        paths.InterfaceSet._reset()
-        self.cv_inc = paths.FunctionCV(name="inc", f=lambda s: s.xyz[0][0])
-        self.cv_dec = paths.FunctionCV(name="dec", 
-                                        f=lambda s: 1.0-s.xyz[0][0])
->>>>>>> bb7b266b
+
         self.lambdas = [0.0, 0.1, 0.2, 0.3]
         self.interfaces_inc = paths.VolumeInterfaceSet(cv=self.cv_inc,
                                                        minvals=float("-inf"),
