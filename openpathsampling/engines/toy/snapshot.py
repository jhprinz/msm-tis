--- conflicted
+++ resolved
@@ -5,13 +5,8 @@
 """
 
 from openpathsampling.engines import BaseSnapshot, SnapshotFactory
-<<<<<<< HEAD
-from openpathsampling.engines import features as feats
-import features as toy_feats
-=======
 import openpathsampling.engines.features as feats
 from . import features as toy_feats
->>>>>>> 36e381ac
 
 
 @feats.attach_features([
