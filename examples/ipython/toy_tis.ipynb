{
 "cells": [
  {
   "cell_type": "code",
   "execution_count": 1,
   "metadata": {
<<<<<<< HEAD
    "collapsed": true
=======
    "collapsed": false
>>>>>>> 23ac7477
   },
   "outputs": [],
   "source": [
    "%matplotlib inline\n",
    "import openpathsampling as paths\n",
    "import numpy as np\n",
    "from toy_plot_helpers import ToyPlot\n",
    "plot = ToyPlot()"
   ]
  },
  {
   "cell_type": "markdown",
   "metadata": {},
   "source": [
    "## Setting up the engine\n",
    "\n",
    "We always need to set up an MD engine which knows the details of the system we're simulating. The MD engine always takes a template snapshot as an example of what the system looks like. Importantly, the template includes a `topology`, which contains information about how to calculate the interactions."
   ]
  },
  {
   "cell_type": "code",
   "execution_count": 2,
   "metadata": {
<<<<<<< HEAD
    "collapsed": true
=======
    "collapsed": false
>>>>>>> 23ac7477
   },
   "outputs": [],
   "source": [
    "import openpathsampling.toy_dynamics as toys\n",
    "\n",
    "pes = (\n",
    "    toys.toy_pes.OuterWalls([1.0, 1.0], [0.0, 0.0]) + \n",
    "    toys.toy_pes.Gaussian(2.0, [1.0, 4.0], [0.0,1.0]) + \n",
    "    toys.toy_pes.Gaussian(2.0, [25.0, 1.0], [0.0, -1.0])\n",
    ")\n",
    "\n",
    "topology=paths.ToyTopology(\n",
    "    n_spatial = 2,\n",
    "    masses =[1.0, 1.0],\n",
    "    pes = pes\n",
    ")\n",
    "\n",
    "template = paths.Snapshot(\n",
    "    coordinates=np.array([[-0.5, 0.0]]), \n",
    "    velocities=np.array([[0.0,0.0]]),\n",
    "    potential_energy = 0.0, # Important to set energies dimensionless otherwise kcal/mol is default\n",
    "    kinetic_energy = 0.0,\n",
    "    topology=topology\n",
    ")\n",
    "\n",
    "integ = toys.toy_integrators.LangevinBAOABIntegrator(dt=0.02, temperature=0.1, gamma=2.5)\n",
    "\n",
    "options={\n",
    "    'integ' : integ,\n",
    "    'n_frames_max' : 5000,\n",
    "    'nsteps_per_frame' : 10\n",
    "}\n",
    "\n",
    "toy_eng = toys.toy_engine.ToyEngine(\n",
    "    options=options,\n",
    "    template=template\n",
    ")\n",
    "toy_eng.initialized = True\n",
    "\n",
    "toy_eng.current_snapshot = template"
   ]
  },
  {
   "cell_type": "markdown",
   "metadata": {},
   "source": [
    "Register this engine with the PathMovers"
   ]
  },
  {
   "cell_type": "code",
   "execution_count": 3,
   "metadata": {
<<<<<<< HEAD
    "collapsed": true
=======
    "collapsed": false
>>>>>>> 23ac7477
   },
   "outputs": [],
   "source": [
    "paths.PathMover.engine = toy_eng"
   ]
  },
  {
   "cell_type": "markdown",
   "metadata": {},
   "source": [
    "## Loading trajectories from a previous calculation\n",
    "\n",
    "Path sampling calculations take trajectories as input, so we need an input trajectory. We get that by running the `toy_bootstrap.ipynb`. Since that's a more advanced example, don't worry about understanding everything in there. Assuming you have an initial trajectory, all you need in order to run TIS is what's included in this notebook.\n"
   ]
  },
  {
   "cell_type": "code",
   "execution_count": 4,
   "metadata": {
    "collapsed": false
   },
   "outputs": [],
   "source": [
    "store_bootstrap = paths.storage.Storage('toy_bootstrap.nc', mode='r')\n",
    "\n",
    "# note that the next three lines could be combined into one; they're separated here for educational purposes\n",
    "final_sampleset = store_bootstrap.sampleset[len(store_bootstrap.sampleset)-1]\n",
    "final_sample = final_sampleset.samples[-1]\n",
    "traj = final_sample.trajectory"
   ]
  },
  {
   "cell_type": "markdown",
   "metadata": {},
   "source": [
    "## Setting up order parameter, states, and interfaces"
   ]
  },
  {
   "cell_type": "markdown",
   "metadata": {},
   "source": [
    "First we define the order parameter. We do this in two stages: first, we actually define a normal Python function which takes a `Snapshot` and return a number: in this case, the x-coordinate. Then we wrap that function into an OpenPathSampling order parameter using `paths.CV_Function`."
   ]
  },
  {
   "cell_type": "code",
   "execution_count": 5,
   "metadata": {
<<<<<<< HEAD
    "collapsed": true
=======
    "collapsed": false
>>>>>>> 23ac7477
   },
   "outputs": [],
   "source": [
    "def xval(snapshot):\n",
    "    \"\"\"Return atom 0, coordinate 0 from the given snapshot\"\"\"\n",
    "    return snapshot.xyz[0][0]\n",
    "    \n",
    "\n",
    "op_xval = paths.CV_Function(name=\"xval\", fcn=xval)"
   ]
  },
  {
   "cell_type": "markdown",
   "metadata": {},
   "source": [
    "Now we use that order parameter to define several volumes of interest. First we define the states. Note that we Python's `float(\"inf\")` notation to create infinity (and negative infinity). The choice of where to set the state boundaries is based on the image or the PES above.\n",
    "\n",
    "Then we set the interfaces using `LambdaVolumeSet`."
   ]
  },
  {
   "cell_type": "code",
   "execution_count": 6,
   "metadata": {
<<<<<<< HEAD
    "collapsed": true
=======
    "collapsed": false
>>>>>>> 23ac7477
   },
   "outputs": [],
   "source": [
    "stateA = paths.LambdaVolume(op_xval, float(\"-inf\"), -0.3)\n",
    "stateB = paths.LambdaVolume(op_xval, 0.3, float(\"inf\"))\n",
    "\n",
    "interfaces = paths.VolumeFactory.LambdaVolumeSet(\n",
    "    op_xval, \n",
    "    minvals=float(\"-inf\"), \n",
    "    maxvals=[-0.30, -0.25, -0.20, -0.13, -0.05, 0.0]\n",
    ")"
   ]
  },
  {
   "cell_type": "markdown",
   "metadata": {},
   "source": [
    "## Equilibration in the path ensemble\n",
    "\n",
    "At the end of the bootstrapping process, we have a set of paths which we can use to start TIS sampling. Before doing a production run, we should let these paths equilibrate within the ensembles. If you generate your initial path through dynamics that aren't the true dynamics (e.g., using high temperature runs or using metadynamics), this stage is **extremely** important. It's important here as well, but less so than if your initial path is non-physical.\n",
    "\n",
    "First, we'll set up the `TISTransition` we're interested in. Since this particular calculation is just studying the A-to-B transition, we use this object. In general, you'll want to use one of the `TransitionNetwork` objects. See the `toy_network.ipynb` notebook for more information on studying networks of transitions."
   ]
  },
  {
   "cell_type": "code",
   "execution_count": 7,
   "metadata": {
<<<<<<< HEAD
    "collapsed": true
=======
    "collapsed": false
>>>>>>> 23ac7477
   },
   "outputs": [],
   "source": [
    "tis_trans = paths.TISTransition(\n",
    "    stateA=stateA,\n",
    "    stateB=stateB,\n",
    "    interfaces=interfaces,\n",
    "    name=\"A->B equil\",\n",
    "    orderparameter=None # default order parameter for analysis; not used\n",
    ")"
   ]
  },
  {
   "cell_type": "code",
   "execution_count": 8,
   "metadata": {
<<<<<<< HEAD
    "collapsed": true
=======
    "collapsed": false
>>>>>>> 23ac7477
   },
   "outputs": [],
   "source": [
    "initial_globalstate = paths.SampleSet.map_trajectory_to_ensembles(traj, tis_trans.ensembles)"
   ]
  },
  {
   "cell_type": "code",
   "execution_count": 9,
   "metadata": {
    "collapsed": true
   },
   "outputs": [],
   "source": [
    "initial_globalstate.sanity_check()"
   ]
  },
  {
   "cell_type": "markdown",
   "metadata": {},
   "source": [
    "This will be an example of a \"normal\" TIS run, i.e., TIS without replica exchange. We will sampling using only shooter movers (the same ones defined for the bootstrapping) and path reversal movers."
   ]
  },
  {
   "cell_type": "code",
<<<<<<< HEAD
   "execution_count": 9,
   "metadata": {
    "collapsed": true
=======
   "execution_count": 10,
   "metadata": {
    "collapsed": false
>>>>>>> 23ac7477
   },
   "outputs": [],
   "source": [
    "try:\n",
    "    store_equil = paths.storage.Storage(\"toy_equil.nc\", \"w\", template=template)\n",
    "except RuntimeError:\n",
    "    pass\n",
    "equilibration = paths.PathSampling(\n",
    "    storage=store_equil, \n",
    "    engine=toy_eng, \n",
    "    root_mover=tis_trans.default_movers(toy_eng),\n",
    "    globalstate=initial_globalstate\n",
    ")"
   ]
  },
  {
   "cell_type": "code",
<<<<<<< HEAD
   "execution_count": 57,
   "metadata": {
    "collapsed": false
   },
   "outputs": [
    {
     "name": "stdout",
     "output_type": "stream",
     "text": [
      " "
     ]
    }
   ],
=======
   "execution_count": 11,
   "metadata": {
    "collapsed": true
   },
   "outputs": [],
   "source": [
    "equilibration.globalstate.sanity_check()"
   ]
  },
  {
   "cell_type": "code",
   "execution_count": 12,
   "metadata": {
    "collapsed": false
   },
   "outputs": [],
>>>>>>> 23ac7477
   "source": [
    "equilibration.run(200)"
   ]
  },
  {
   "cell_type": "markdown",
   "metadata": {},
   "source": [
    "## RETIS: Production run\n",
    "\n",
    "Now we'll do a full production run using replica exchange TIS (RETIS).\n",
    "\n",
    "First, we create a `RETISTransition`, in the same way that we created the `TISTransition`."
   ]
  },
  {
   "cell_type": "code",
<<<<<<< HEAD
   "execution_count": 11,
   "metadata": {
    "collapsed": true
=======
   "execution_count": 13,
   "metadata": {
    "collapsed": false
>>>>>>> 23ac7477
   },
   "outputs": [],
   "source": [
    "retis_trans = paths.RETISTransition(\n",
    "    stateA=stateA,\n",
    "    stateB=stateB,\n",
    "    interfaces=interfaces,\n",
    "    name=\"A->B\",\n",
    "    orderparameter=op_xval # we'll use this in the analysis notebook\n",
    ")\n",
    "start_gs = paths.SampleSet.translate_ensembles(equilibration.globalstate, retis_trans.ensembles)"
   ]
  },
  {
   "cell_type": "markdown",
   "metadata": {},
   "source": [
    "At this point, we still don't have a path that satisfies the minus interface. "
   ]
  },
  {
   "cell_type": "code",
<<<<<<< HEAD
   "execution_count": 12,
   "metadata": {
    "collapsed": true
=======
   "execution_count": 14,
   "metadata": {
    "collapsed": false
>>>>>>> 23ac7477
   },
   "outputs": [],
   "source": [
    "minus_segment = equilibration.globalstate[0].trajectory\n",
    "last_frame = minus_segment[-1]\n",
    "extension = toy_eng.generate(last_frame, [retis_trans.minus_ensemble.can_append])\n",
    "first_minus = minus_segment + extension[1:]\n",
    "minus_samp = paths.Sample(\n",
    "    replica=-1,\n",
    "    trajectory=first_minus,\n",
    "    ensemble=retis_trans.minus_ensemble,\n",
    "    details=paths.MoveDetails.initialization_from_scratch(first_minus, retis_trans.minus_ensemble)\n",
    ")\n",
    "start_gs = start_gs.apply_samples([minus_samp])"
   ]
  },
  {
   "cell_type": "code",
<<<<<<< HEAD
   "execution_count": 13,
   "metadata": {
    "collapsed": true
   },
=======
   "execution_count": 15,
   "metadata": {
    "collapsed": true
   },
   "outputs": [],
   "source": [
    "start_gs.sanity_check()"
   ]
  },
  {
   "cell_type": "code",
   "execution_count": 16,
   "metadata": {
    "collapsed": false
   },
>>>>>>> 23ac7477
   "outputs": [],
   "source": [
    "import logging.config\n",
    "logging.config.fileConfig(\"logging.conf\", disable_existing_loggers=False)"
   ]
  },
  {
   "cell_type": "code",
<<<<<<< HEAD
   "execution_count": 14,
=======
   "execution_count": 17,
>>>>>>> 23ac7477
   "metadata": {
    "collapsed": false
   },
   "outputs": [
    {
     "data": {
      "text/plain": [
       "True"
      ]
     },
<<<<<<< HEAD
     "execution_count": 14,
=======
     "execution_count": 17,
>>>>>>> 23ac7477
     "metadata": {},
     "output_type": "execute_result"
    }
   ],
   "source": [
    "try:\n",
    "    store_retis = paths.storage.Storage(\"toy_retis.nc\", \"w\", template=template)\n",
    "except RuntimeError:\n",
    "    pass\n",
    "\n",
    "store_retis.save(retis_trans) # TODO"
   ]
  },
  {
   "cell_type": "code",
<<<<<<< HEAD
   "execution_count": 15,
   "metadata": {
    "collapsed": true
=======
   "execution_count": 18,
   "metadata": {
    "collapsed": false
>>>>>>> 23ac7477
   },
   "outputs": [],
   "source": [
    "production = paths.PathSampling(\n",
    "    storage=store_retis,\n",
    "    engine=toy_eng,\n",
    "    root_mover=retis_trans.default_movers(toy_eng),\n",
    "    globalstate=start_gs\n",
    ")"
   ]
  },
  {
   "cell_type": "code",
<<<<<<< HEAD
   "execution_count": 16,
=======
   "execution_count": 19,
>>>>>>> 23ac7477
   "metadata": {
    "collapsed": true
   },
   "outputs": [],
   "source": [
    "store_retis.sync() # actually, this should be done in the calculation object"
   ]
  },
  {
   "cell_type": "code",
<<<<<<< HEAD
   "execution_count": 17,
   "metadata": {
    "collapsed": true
=======
   "execution_count": 20,
   "metadata": {
    "collapsed": false
>>>>>>> 23ac7477
   },
   "outputs": [],
   "source": [
    "#%%prun -s cumulative \n",
    "production.run(10)"
   ]
  },
  {
   "cell_type": "code",
<<<<<<< HEAD
   "execution_count": 18,
=======
   "execution_count": null,
>>>>>>> 23ac7477
   "metadata": {
    "collapsed": true
   },
   "outputs": [],
<<<<<<< HEAD
   "source": [
    "move1 = store_retis.movepath[1].movepath.movepath.movepath.mover\n",
    "move1a = store_retis.movepath[1].movepath.movepath.mover"
   ]
  },
  {
   "cell_type": "code",
   "execution_count": 19,
   "metadata": {
    "collapsed": false
   },
   "outputs": [
    {
     "name": "stdout",
     "output_type": "stream",
     "text": [
      "True\n",
      "True\n"
     ]
    }
   ],
   "source": [
    "print store_retis.movepath[1].contains(move1)\n",
    "print store_retis.movepath[1].contains(move1a)"
   ]
=======
   "source": []
>>>>>>> 23ac7477
  }
 ],
 "metadata": {
  "kernelspec": {
   "display_name": "Python 2",
   "language": "python",
   "name": "python2"
  },
  "language_info": {
   "codemirror_mode": {
    "name": "ipython",
    "version": 2
   },
   "file_extension": ".py",
   "mimetype": "text/x-python",
   "name": "python",
   "nbconvert_exporter": "python",
   "pygments_lexer": "ipython2",
   "version": "2.7.9"
  }
 },
 "nbformat": 4,
 "nbformat_minor": 0
}<|MERGE_RESOLUTION|>--- conflicted
+++ resolved
@@ -4,11 +4,7 @@
    "cell_type": "code",
    "execution_count": 1,
    "metadata": {
-<<<<<<< HEAD
-    "collapsed": true
-=======
-    "collapsed": false
->>>>>>> 23ac7477
+    "collapsed": false
    },
    "outputs": [],
    "source": [
@@ -32,11 +28,7 @@
    "cell_type": "code",
    "execution_count": 2,
    "metadata": {
-<<<<<<< HEAD
-    "collapsed": true
-=======
-    "collapsed": false
->>>>>>> 23ac7477
+    "collapsed": false
    },
    "outputs": [],
    "source": [
@@ -90,11 +82,7 @@
    "cell_type": "code",
    "execution_count": 3,
    "metadata": {
-<<<<<<< HEAD
-    "collapsed": true
-=======
-    "collapsed": false
->>>>>>> 23ac7477
+    "collapsed": false
    },
    "outputs": [],
    "source": [
@@ -144,11 +132,7 @@
    "cell_type": "code",
    "execution_count": 5,
    "metadata": {
-<<<<<<< HEAD
-    "collapsed": true
-=======
-    "collapsed": false
->>>>>>> 23ac7477
+    "collapsed": false
    },
    "outputs": [],
    "source": [
@@ -173,11 +157,7 @@
    "cell_type": "code",
    "execution_count": 6,
    "metadata": {
-<<<<<<< HEAD
-    "collapsed": true
-=======
-    "collapsed": false
->>>>>>> 23ac7477
+    "collapsed": false
    },
    "outputs": [],
    "source": [
@@ -206,11 +186,7 @@
    "cell_type": "code",
    "execution_count": 7,
    "metadata": {
-<<<<<<< HEAD
-    "collapsed": true
-=======
-    "collapsed": false
->>>>>>> 23ac7477
+    "collapsed": false
    },
    "outputs": [],
    "source": [
@@ -227,22 +203,18 @@
    "cell_type": "code",
    "execution_count": 8,
    "metadata": {
-<<<<<<< HEAD
+    "collapsed": false
+   },
+   "outputs": [],
+   "source": [
+    "initial_globalstate = paths.SampleSet.map_trajectory_to_ensembles(traj, tis_trans.ensembles)"
+   ]
+  },
+  {
+   "cell_type": "code",
+   "execution_count": 9,
+   "metadata": {
     "collapsed": true
-=======
-    "collapsed": false
->>>>>>> 23ac7477
-   },
-   "outputs": [],
-   "source": [
-    "initial_globalstate = paths.SampleSet.map_trajectory_to_ensembles(traj, tis_trans.ensembles)"
-   ]
-  },
-  {
-   "cell_type": "code",
-   "execution_count": 9,
-   "metadata": {
-    "collapsed": true
    },
    "outputs": [],
    "source": [
@@ -258,15 +230,9 @@
   },
   {
    "cell_type": "code",
-<<<<<<< HEAD
-   "execution_count": 9,
-   "metadata": {
-    "collapsed": true
-=======
    "execution_count": 10,
    "metadata": {
     "collapsed": false
->>>>>>> 23ac7477
    },
    "outputs": [],
    "source": [
@@ -284,21 +250,6 @@
   },
   {
    "cell_type": "code",
-<<<<<<< HEAD
-   "execution_count": 57,
-   "metadata": {
-    "collapsed": false
-   },
-   "outputs": [
-    {
-     "name": "stdout",
-     "output_type": "stream",
-     "text": [
-      " "
-     ]
-    }
-   ],
-=======
    "execution_count": 11,
    "metadata": {
     "collapsed": true
@@ -315,7 +266,6 @@
     "collapsed": false
    },
    "outputs": [],
->>>>>>> 23ac7477
    "source": [
     "equilibration.run(200)"
    ]
@@ -333,15 +283,9 @@
   },
   {
    "cell_type": "code",
-<<<<<<< HEAD
-   "execution_count": 11,
-   "metadata": {
-    "collapsed": true
-=======
    "execution_count": 13,
    "metadata": {
     "collapsed": false
->>>>>>> 23ac7477
    },
    "outputs": [],
    "source": [
@@ -364,15 +308,9 @@
   },
   {
    "cell_type": "code",
-<<<<<<< HEAD
-   "execution_count": 12,
-   "metadata": {
-    "collapsed": true
-=======
    "execution_count": 14,
    "metadata": {
     "collapsed": false
->>>>>>> 23ac7477
    },
    "outputs": [],
    "source": [
@@ -391,16 +329,10 @@
   },
   {
    "cell_type": "code",
-<<<<<<< HEAD
-   "execution_count": 13,
+   "execution_count": 15,
    "metadata": {
     "collapsed": true
    },
-=======
-   "execution_count": 15,
-   "metadata": {
-    "collapsed": true
-   },
    "outputs": [],
    "source": [
     "start_gs.sanity_check()"
@@ -412,7 +344,6 @@
    "metadata": {
     "collapsed": false
    },
->>>>>>> 23ac7477
    "outputs": [],
    "source": [
     "import logging.config\n",
@@ -421,11 +352,7 @@
   },
   {
    "cell_type": "code",
-<<<<<<< HEAD
-   "execution_count": 14,
-=======
    "execution_count": 17,
->>>>>>> 23ac7477
    "metadata": {
     "collapsed": false
    },
@@ -436,11 +363,7 @@
        "True"
       ]
      },
-<<<<<<< HEAD
-     "execution_count": 14,
-=======
      "execution_count": 17,
->>>>>>> 23ac7477
      "metadata": {},
      "output_type": "execute_result"
     }
@@ -456,15 +379,9 @@
   },
   {
    "cell_type": "code",
-<<<<<<< HEAD
-   "execution_count": 15,
-   "metadata": {
-    "collapsed": true
-=======
    "execution_count": 18,
    "metadata": {
     "collapsed": false
->>>>>>> 23ac7477
    },
    "outputs": [],
    "source": [
@@ -478,11 +395,7 @@
   },
   {
    "cell_type": "code",
-<<<<<<< HEAD
-   "execution_count": 16,
-=======
    "execution_count": 19,
->>>>>>> 23ac7477
    "metadata": {
     "collapsed": true
    },
@@ -493,15 +406,9 @@
   },
   {
    "cell_type": "code",
-<<<<<<< HEAD
-   "execution_count": 17,
-   "metadata": {
-    "collapsed": true
-=======
    "execution_count": 20,
    "metadata": {
     "collapsed": false
->>>>>>> 23ac7477
    },
    "outputs": [],
    "source": [
@@ -511,44 +418,12 @@
   },
   {
    "cell_type": "code",
-<<<<<<< HEAD
-   "execution_count": 18,
-=======
    "execution_count": null,
->>>>>>> 23ac7477
    "metadata": {
     "collapsed": true
    },
    "outputs": [],
-<<<<<<< HEAD
-   "source": [
-    "move1 = store_retis.movepath[1].movepath.movepath.movepath.mover\n",
-    "move1a = store_retis.movepath[1].movepath.movepath.mover"
-   ]
-  },
-  {
-   "cell_type": "code",
-   "execution_count": 19,
-   "metadata": {
-    "collapsed": false
-   },
-   "outputs": [
-    {
-     "name": "stdout",
-     "output_type": "stream",
-     "text": [
-      "True\n",
-      "True\n"
-     ]
-    }
-   ],
-   "source": [
-    "print store_retis.movepath[1].contains(move1)\n",
-    "print store_retis.movepath[1].contains(move1a)"
-   ]
-=======
    "source": []
->>>>>>> 23ac7477
   }
  ],
  "metadata": {
