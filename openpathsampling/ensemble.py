'''
Created on 03.09.2014

@author: jan-hendrikprinz, David W.H. Swenson
'''

from openpathsampling.todict import ops_object

import openpathsampling as paths

import logging
from ops_logging import initialization_logging
logger = logging.getLogger(__name__)
init_log = logging.getLogger('opentis.initialization')

# TODO: Make Full and Empty be Singletons to avoid storing them several times!

@ops_object
class Ensemble(object):
    '''
    Path ensemble object.

    An Ensemble represents a path ensemble, effectively a set of trajectories.
    Typical set operations are allowed, here: and, or, xor, -(without), ~
    (inverse = all - x)     
    
    Examples
    --------    
    >>> EnsembleFactory.TISEnsemble(
    >>>     LambdaVolume(orderparameter_A, 0.0, 0.02), 
    >>>     LambdaVolume(orderparameter_A, 0.0, 0.02), 
    >>>     LambdaVolume(orderparameter_A, 0.0, 0.08), 
    >>>     True
    >>>     )

    Notes
    -----
    Maybe replace - by / to get better notation. So far it has not been used
    '''

    use_shortcircuit = True

    def __init__(self):
        '''
        A path volume defines a set of paths.
        '''

#        self._traj = dict()
#        self.last = None

    def __eq__(self, other):
        if self is other:
            return True
        return str(self) == str(other)

    def __call__(self, trajectory, lazy=None):
        '''
        Return `True` if the trajectory is part of the path ensemble.

        Parameters
        ----------
        lazy : boolean
            If lazy is not None it overrides the default setting in the ensemble
        '''
        return False

    def check(self, trajectory):
        return self(trajectory, lazy = False)

    def oom_matrix(self, oom):
        """
        Return the oom representation where the OOM is based on a set of volumes

        """

        # Needs to be implemented by the actual class

        return None
    
    def can_append(self, trajectory):
        '''
        Returns true, if the trajectory so far can still be in the ensemble
        if it is appended by a frame. To check, it assumes that the
        trajectory to length L-1 is okay. This is mainly for interactive
        usage, when a trajectory is generated.
        
        Parameters
        ----------
        trajectory : Trajectory
            the actual trajectory to be tested
        
        Returns
        -------
        can_append : bool
            Returns true or false if using a forward step (extending the
            trajectory forward in time at its end) `trajectory` could  still
            be in the ensemble and thus makes sense to continue a simulation
        

        Notes
        -----
        This is only tricky for this that depend on the history like
        PartInEnsemble or PartOutEnsembles. In theory these can only be checked
        if the full range of frames has been generated. This could be
        triggered, when the last frame is reached.  This is even more
        difficult if this depends on the length.
        '''
        return True        
    
    def can_prepend(self, trajectory):
        '''
        Returns true, if the trajectory so far can still be in the ensemble
        if it is prepended by a frame. To check, it assumes that the
        trajectory from index 1 is okay. This is mainly for interactive
        usage, when a trajectory is generated using a backward move.
        
        Parameters
        ----------
        trajectory : Trajectory
            the actual trajectory to be tested
        
        Returns
        -------
        can_prepend : bool
            Returns true or false if using a backward step (extending the
            trajectory backwards in time at its beginning) `trajectory`
            could  still be in the ensemble and thus makes sense to continue
            a simulation
        
        Notes
        
        This is only tricky for this that depend on the history like
        PartInEnsemble or PartOutEnsembles. In theory these can only be checked
        if the full range of frames has been generated. This could be
        triggered, when the last frame is reached.  This is even more
        difficult if this depends on the length.
        '''
        return True        



    def find_valid_slices(self, trajectory, lazy=True, 
                          max_length=None, min_length=1, overlap=1):
        '''
        Return slices (subtrajectories) matching the given ensemble.

        Parameters
        ----------
        trajectory : Trajectory
            the actual trajectory to be splitted into ensemble parts
        lazy : boolean, optional
            if True will use a faster almost linear algorithm, while False
            will run through all possibilities starting with the largest
            ones
        max_length : int > 0, optional
            if set this determines the maximal size to be tested (is mainly
            used in the recursion)
        min_length : int > 0, optional
            if set this determines the minimal size to be tested (in lazy
            mode might no
        overlap : int >= 0, optional
            determines the allowed overlap of all trajectories to be found.
            A value of x means that two sub-trajectorie can share up to x
            frames at the beginning and x frames at the end.  Default is 1

        Returns
        -------
        list of slices
            Returns a list of index-slices for sub-trajectories in
            trajectory that are in the ensemble.
        '''
        ensemble_list = []

        length = len(trajectory)

        if max_length is None:
            max_length = length

        max_length = min(length, max_length)
        min_length = max(1, min_length)

        logger.debug("Looking for subtrajectories in " + str(trajectory))

        if not lazy:
            # this tries all possible sub-trajectories starting with the
            # longest ones and uses recursion
            for l in range(max_length,min_length - 1,-1):
                for start in range(0,length-l+1):
                    tt = trajectory[start:start+l]
#                    print start, start+l
                    # test using lazy=False
                    if self(tt, lazy=False):
                        list_left = []
                        list_right = []
                        if l > min_length:
                            pad = min(overlap, l - 1)
                            tt_left = trajectory[0:start + pad]
                            list_left = self.find_valid_slices(tt_left, 
                                                               max_length=l)

                            tt_right = trajectory[start + l - pad:length]
                            list_right = self.find_valid_slices(tt_right, 
                                                                max_length=l)

#                        ensemble_list = list_left + [tt] + list_right
                        ensemble_list = list_left + [slice(start,start+l)] + list_right

                        # no need to look further inside the iterations caught everything!
                        break
                else:
                    continue
                break

            return ensemble_list
        else:
            start = 0
            end = min_length

            while start <= length - min_length and end <= length:
                tt = trajectory[start:end]
#                print start,end
                if self.can_append(tt) and end<length:
                    end += 1
                else:
                    if self(tt, lazy=False):
                        ensemble_list.append(slice(start,end))
                        pad = min(overlap, end - start - 1)
                        start = end - pad
                    else:
                        start += 1
                    end = start + min_length

            return ensemble_list

    def split(self, trajectory, lazy=True, max_length=None, min_length=1, overlap=1):
        '''Return list of subtrajectories satisfying the given ensemble.

        Parameters
        ----------
        trajectory : Trajectory
            the actual trajectory to be splitted into ensemble parts
        lazy : boolean
            if True will use a faster almost linear algorithm, while False
            will run through all possibilities starting with the largest
            ones
        max_length : int > 0
            if set this determines the maximal size to be tested (is mainly
            used in the recursion)
        min_length : int > 0
            if set this determines the minimal size to be tested (in lazy
            mode might no
        overlap : int >= 0
            determines the allowed overlap of all trajectories to be found.
            A value of x means that two sub-trajectory can share up to x
            frames at the beginning and x frames at the end.  Default is 1

        Returns
        -------
        list of Trajectory
            Returns a list of sub-trajectories in trajectory that are in the
            ensemble.

        Notes
        -----
        This uses self.find_valid_slices and returns the actual sub-trajectories
        '''

        indices = self.find_valid_slices(trajectory, lazy, max_length, 
                                         min_length, overlap)

        return [trajectory[part] for part in indices]


    def __str__(self):
        '''
        Returns a complete mathematical expression that defines the current ensemble in a readable form.
        
        Notes
        -----
        This should be cleaned up a little
        '''
        return 'Ensemble'

    def __or__(self, other):
        if self is other:
            return self
        elif type(other) is EmptyEnsemble:
            return self
        elif type(other) is FullEnsemble:
            return other
        else:
            return UnionEnsemble(self, other)

    def __xor__(self, other):
        if self is other:
            return EmptyEnsemble()
        elif type(other) is EmptyEnsemble:
            return self
        elif type(other) is FullEnsemble:
            return NegatedEnsemble(self)        
        else:
            return SymmetricDifferenceEnsemble(self, other)

    def __and__(self, other):
        if self is other:
            return self
        elif type(other) is EmptyEnsemble:
            return other
        elif type(other) is FullEnsemble:
            return self
        else:
            return IntersectionEnsemble(self, other)

    def __sub__(self, other):
        if self is other:
            return EmptyEnsemble()
        elif type(other) is EmptyEnsemble:
            return self
        elif type(other) is FullEnsemble:
            return EmptyEnsemble()
        else:
            return RelativeComplementEnsemble(self, other)
        
    def __invert__(self):
        return NegatedEnsemble(self)
        
    @staticmethod
    def _indent(s):
        spl = s.split('\n')
        spl = ['  ' + p for p in spl]
        return '\n'.join(spl)
    
    def _lencheck(self, trajectory):
        if hasattr(self, 'frames'):
            if type(self.frames) is int:
<<<<<<< HEAD
                return len(trajectory) > self.frames and len(trajectory) >= -self.frames
                
class LoadedEnsemble(Ensemble):
    '''
    Represents an ensemble the contains trajectories of a specific length
    ??? @JHP, update these docstrings!!!!
    '''
    def __init__(self, name, description):
        '''
        A path ensemble that describes path of a specific length
=======
                return trajectory.frames > self.frames and trajectory.frames >= -self.frames
>>>>>>> 3d029239

@ops_object
class EmptyEnsemble(Ensemble):
    '''
    The empty path ensemble of no trajectories.
    '''
    def __init__(self):
        super(EmptyEnsemble, self).__init__()

    def __call__(self, trajectory, lazy=None):
        return False

    def can_append(self, trajectory):
        return False

    def can_prepend(self, trajectory):
        return False

    def __invert__(self):
        return FullEnsemble()

    def __sub__(self, other):
        return EmptyEnsemble()

    def __and__(self, other):
        return self

    def __xor__(self, other):
        return other

    def __or__(self, other):
        return other

    def __str__(self):
        return 'empty'

    def oom_matrix(self, oom):
        # Zero matrix
        return None

@ops_object
class FullEnsemble(Ensemble):
    '''
    The full path ensemble of all possible trajectories.
    '''
    def __init__(self):
        super(FullEnsemble, self).__init__()

    def __call__(self, trajectory, lazy=None):
        return True
    
    def can_append(self, trajectory):
        return True

    def can_prepend(self, trajectory):
        return True

    def __invert__(self):
        return EmptyEnsemble()

    def __sub__(self, other):
        if type(other) is EmptyEnsemble:
            return self
        elif type(other) is FullEnsemble:
            return EmptyEnsemble()
        else:
            return NegatedEnsemble(other)

    def __and__(self, other):
        return other

    def __xor__(self, other):
        if type(other) is EmptyEnsemble:
            return self
        elif type(other) is FullEnsemble:
            return EmptyEnsemble()
        else:
            return NegatedEnsemble(other)

    def __or__(self, other):
        return self

    def __str__(self):
        return 'all'

    def oom_matrix(self, oom):
        # Full matrix
        return None

@ops_object
class NegatedEnsemble(Ensemble):
    '''
    Negates an Ensemble and simulates a `not` statement
    '''
    def __init__(self, ensemble):
        super(NegatedEnsemble, self).__init__()
        self.ensemble = ensemble
        
    def __call__(self, trajectory, lazy=None):
        return not self.ensemble(trajectory, lazy)

    def can_append(self, trajectory):
        # We cannot guess the result here so keep on running forever
        return True

    def can_prepend(self, trajectory):
        # We cannot guess the result here so keep on running forever
        return True

    def __str__(self):
        return 'not ' + str(self.ensemble2)

@ops_object
class EnsembleCombination(Ensemble):
    '''
    Logical combination of two ensembles
    '''
    #TODO: EnsembleCombination cannot be saved alone yet!
    def __init__(self, ensemble1, ensemble2, fnc, str_fnc):
        super(EnsembleCombination, self).__init__()
        self.ensemble1 = ensemble1
        self.ensemble2 = ensemble2
        self.fnc = fnc
        self.sfnc = str_fnc

    def to_dict(self):
        return { 'ensemble1' : self.ensemble1, 'ensemble2' : self.ensemble2 }

    def __call__(self, trajectory, lazy=None):
        # Shortcircuit will automatically skip the second part of the combination if the result does not depend on it!
        # This makes sense since the expensive part is the ensemble testing not computing two logic operations
        if Ensemble.use_shortcircuit:
            a = self.ensemble1(trajectory, lazy)
            logger.debug("Combination: " + self.ensemble1.__class__.__name__ + 
                         " is "+str(a))
            logger.debug("Combination: " + self.ensemble2.__class__.__name__ +   
                         " is " +str(self.ensemble2(trajectory, lazy)))
            logger.debug("Combination: returning " + 
                         str(self.fnc(a,self.ensemble2(trajectory,lazy))))
            res_true = self.fnc(a, True)
            res_false = self.fnc(a, False)
            if res_false == res_true:
                # result is independent of ensemble_b so ignore it
                return res_true
            else:
                b = self.ensemble2(trajectory, lazy)
                return self.fnc(a, b)
        else:
            return self.fnc(self.ensemble1(trajectory, lazy), self.ensemble2(trajectory, lazy))

    # Forward / Backward is tricky
    # We can do the following. If a or b is true this means that the real result could be false or true, we just
    # keep going but we should have stopped. If a or b is false this means for that ensemble continuing is not
    # feasible and so false really means false. To check if a logical combination should be continued just
    # try for all true values a potential false and check if we should continue.

    def _continue_fnc(self, a, b):
        fnc = self.fnc
        res = fnc(a,b)
        if a is True:
            res |= fnc(False, b)
        if b is True:
            res |= fnc(a, False)
        if a is True and b is True:
            res |= fnc(False, False)

        return res

    def can_append(self, trajectory):
        if Ensemble.use_shortcircuit:
            a = self.ensemble1.can_append(trajectory)
            res_true = self._continue_fnc(a, True)
            res_false = self._continue_fnc(a, False)
            if res_false == res_true:
                # result is independent of ensemble_b so ignore it
                return res_true
            else:
                b = self.ensemble2.can_append(trajectory)
                if b is True:
                    return res_true
                else:
                    return res_false
        else:
            return self.fnc(self.ensemble1.can_append(trajectory), self.ensemble2.can_append(trajectory))

    def can_prepend(self, trajectory):
        if Ensemble.use_shortcircuit:
            a = self.ensemble1.can_prepend(trajectory)
            res_true = self._continue_fnc(a, True)
            res_false = self._continue_fnc(a, False)
            if res_false == res_true:
                # result is independent of ensemble_b so ignore it
                return res_true
            else:
                b = self.ensemble2.can_prepend(trajectory)
                if b is True:
                    return res_true
                else:
                    return res_false
        else:
            return self.fnc(self.ensemble1.can_prepend(trajectory), self.ensemble2.can_prepend(trajectory))

    def __str__(self):
#        print self.sfnc, self.ensemble1, self.ensemble2, self.sfnc.format('(' + str(self.ensemble1) + ')' , '(' + str(self.ensemble1) + ')')
        return self.sfnc.format('(\n' + Ensemble._indent(str(self.ensemble1)) + '\n)' , '(\n' + Ensemble._indent(str(self.ensemble2)) + '\n)')

<<<<<<< HEAD
@restores_as_full_object
class UnionEnsemble(EnsembleCombination):
=======
@ops_object
class OrEnsemble(EnsembleCombination):
>>>>>>> 3d029239
    def __init__(self, ensemble1, ensemble2):
        super(UnionEnsemble, self).__init__(ensemble1, ensemble2, fnc = lambda a,b : a or b, str_fnc = '{0}\nor\n{1}')

<<<<<<< HEAD
@restores_as_full_object
class IntersectionEnsemble(EnsembleCombination):
=======
@ops_object
class AndEnsemble(EnsembleCombination):
>>>>>>> 3d029239
    def __init__(self, ensemble1, ensemble2):
        super(IntersectionEnsemble, self).__init__(ensemble1, ensemble2, fnc = lambda a,b : a and b, str_fnc = '{0}\nand\n{1}')

<<<<<<< HEAD
@restores_as_full_object
class SymmetricDifferenceEnsemble(EnsembleCombination):
=======
@ops_object
class XorEnsemble(EnsembleCombination):
>>>>>>> 3d029239
    def __init__(self, ensemble1, ensemble2):
        super(SymmetricDifferenceEnsemble, self).__init__(ensemble1, ensemble2, fnc = lambda a,b : a ^ b, str_fnc = '{0}\nxor\n{1}')

<<<<<<< HEAD
@restores_as_full_object
class RelativeComplementEnsemble(EnsembleCombination):
=======
@ops_object
class SubEnsemble(EnsembleCombination):
>>>>>>> 3d029239
    def __init__(self, ensemble1, ensemble2):
        super(RelativeComplementEnsemble, self).__init__(ensemble1, ensemble2, fnc = lambda a,b : a and not b, str_fnc = '{0}\nand not\n{1}')

@ops_object
class SequentialEnsemble(Ensemble):
    """Ensemble which satisfies several subensembles in sequence.

    Attributes
    ----------
    ensembles : tuple of Ensemble
        The ensembles, in time-order of when they should occur in the
        trajectory.
    min_overlap : int or tuple of int
        The minimum number of frames that overlap between two ensembles in
        the sequence. A positive number n indicates that at least n frames
        must be in both ensembles at the transition between them. A negative
        number -n indicates that at least n frames in neither ensemble at
        the transition between them. If given as a list, the list should be
        of length len(ensembles)-1, with one value for each transition. If
        given as an integer, that value will be used for all transitions.
    max_overlap : int or list of int
        The maximum number of frames that overlap between two ensembles in
        the sequence. A positive number n indicates that no more than n
        frames can be in both ensembles at the transition between them. A
        negative number -n indicates no more than n frames in neither
        ensemble at the transition between them. If given as a list, the
        list should be of length len(ensembles)-1, with one value for each
        transition. If given as an integer, that value will be used for all
        transitions.

    Notes
    -----
        TODO: Overlap features not implemented because ohmygod this was hard
        enough already.
    """

    def __init__(self, ensembles, min_overlap=0, max_overlap=0, greedy=False):
        # make tuples of the min/max overlaps
        super(SequentialEnsemble, self).__init__()
        if type(min_overlap) is int:
            min_overlap = (min_overlap, )*(len(ensembles)-1)
        if type(max_overlap) is int:
            max_overlap = (max_overlap, )*(len(ensembles)-1)

        self.ensembles = ensembles
        self.min_overlap = min_overlap
        self.max_overlap = max_overlap
        self.greedy = greedy

        # sanity checks
        if len(self.min_overlap) != len(self.max_overlap):
            raise ValueError("len(min_overlap) != len(max_overlap)")
        if len(self.min_overlap) != len(self.ensembles)-1:
            raise ValueError("Number of overlaps doesn't match number of transitions")
        for i in range(len(self.min_overlap)):
            if min_overlap[i] > max_overlap[i]:
                raise ValueError("min_overlap greater than max_overlap!")

    def transition_frames(self, trajectory, lazy=None):
        # it is easiest to understand this decision tree as a simplified
        # version of the can_append decision tree; see that for detailed
        # comments
        ens_num = 0
        subtraj_first = 0
        traj_final = len(trajectory)
        final_ens = len(self.ensembles)-1
        transitions = []
        while True:
            if ens_num <= final_ens:
                subtraj_final = self._find_subtraj_final(trajectory, 
                                                         subtraj_first, ens_num)
            else:
                return transitions
            if subtraj_final - subtraj_first > 0:
                subtraj = trajectory[slice(subtraj_first, subtraj_final)]
                if ens_num == final_ens:
                    if subtraj_final == traj_final:
                        # success
                        transitions.append(subtraj_final)
                        return transitions
                    else:
                        # fails because we have more frames to assign
                        transitions.append(subtraj_final) 
                        return transitions
                else:
                    ens_num += 1
                    transitions.append(subtraj_final)
                    subtraj_first = subtraj_final
            else:
                if ens_num <= final_ens and self.ensembles[ens_num](paths.Trajectory([])):
                    ens_num += 1
                    transitions.append(subtraj_final)
                    subtraj_first = subtraj_final
                else:
                    return transitions


    def __call__(self, trajectory, lazy=None):
        logger.debug("Looking for transitions in trajectory " + str(trajectory))
        transitions = self.transition_frames(trajectory, lazy)
        logger.debug("Found transitions: " + str(transitions))
        # if we don't have the right number of transitions, or if the last 
        #print transitions
        if len(transitions) != len(self.ensembles):
            #print "Returns false b/c not enough ensembles"
            return False
        elif transitions[-1] != len(trajectory):
            #print "Returns false b/c not all frames assigned"
            return False

        subtraj_first = 0
        subtraj_i = 0
        while subtraj_i < len(self.ensembles):
            subtraj_final = transitions[subtraj_i]
            subtraj = trajectory[slice(subtraj_first, subtraj_final)]
            if self.ensembles[subtraj_i](subtraj) == False:
                #print "Returns false b/c ensemble",subtraj_i," fails"
                return False
            subtraj_i += 1
            subtraj_first = subtraj_final
        return True

    def _find_subtraj_final(self, traj, subtraj_first, ens_num):
        """
        Find the longest subtrajectory of trajectory which starts at
        subtraj_first and satifies self.ensembles[ens_num].can_append

        Returns
        -------
        int
            Frame of traj which is the final frame for a subtraj starting at
            subtraj_first and satisfying self.ensembles[ens_num]
        """
        subtraj_final = subtraj_first
        traj_final = len(traj)
        ens = self.ensembles[ens_num]
        subtraj = traj[slice(subtraj_first, subtraj_final+1)]
        # if we're in the ensemble or could eventually be in the ensemble,
        # we keep building the subtrajectory
        while ( (ens.can_append(subtraj) or ens(subtraj)) and 
                    subtraj_final < traj_final):
            subtraj_final += 1
            # TODO: replace with append; probably faster
            subtraj = traj[slice(subtraj_first, subtraj_final+1)]
        return subtraj_final
    
    def _find_subtraj_first(self, traj, subtraj_final, ens_num):
        subtraj_first = subtraj_final-1
        traj_first = 0
        ens = self.ensembles[ens_num]
        subtraj = traj[slice(subtraj_first, subtraj_final)]
        while ( (ens.can_prepend(subtraj) or ens(subtraj)) and
               subtraj_first >= traj_first):
            subtraj_first -= 1
            subtraj = traj[slice(subtraj_first, subtraj_final)]
        return subtraj_first+1


    def can_append(self, trajectory):
        # treat this like we're implementing a regular expression parser ...
        # .*ensemble.+ ; but we have to do this for all possible matches
        # There are three tests we consider:
        # 1. subtraj_final - subtraj_first > 0: Do we obtain a subtrajectory?
        # 2. subtraj_final == traj_final: Have we assigned all the frames?
        # 3. ens_num == final_ens: are we looking at the last ensemble
        # Vaious combinations of these result in three possible outcomes:
        # (a) return True (we can append)
        # (b) return False (we can't append)
        # (c) loop around to text another subtrajectory (we can't tell)
        # Returning false can only happen if all ensembles have been tested
        traj_final = len(trajectory)
        final_ens = len(self.ensembles)-1
        #print traj_final, final_ens
        subtraj_first = 0
        ens_num = 0
        ens_first = 0

        # logging startup
        logger.debug("Beginning can_append")
        for ens in self.ensembles:
            logger.debug(
                "Ensemble " + str(self.ensembles.index(ens)) + 
                " : " + ens.__class__.__name__
            )

        while True: #  main loop, with various 
            subtraj_final = self._find_subtraj_final(trajectory, 
                                                     subtraj_first, ens_num)
            logger.debug(
                str(ens_num) + " : " +
                "("+str(subtraj_first)+","+str(subtraj_final)+")"
            )
            if subtraj_final - subtraj_first > 0:
                subtraj = trajectory[slice(subtraj_first, subtraj_final)]
                if ens_num == final_ens:
                    if subtraj_final == traj_final:
                        # we're in the last ensemble and the whole
                        # trajectory is assigned: can we append?
                        logger.debug("Returning can_append for " + str(self.ensembles[ens_num].__class__.__name__))
                        return self.ensembles[ens_num].can_append(subtraj)
                    else:
                        logger.debug(
                            "Returning false due to incomplete assigns: " + 
                            str(subtraj_final) + "!=" + str(traj_final)
                        )
                        return False # in final ensemble, not all assigned
                else:
                    # subtraj existed, but not yet final ensemble
                    # so we start with the next ensemble
                    if subtraj_final != traj_final and not self.ensembles[ens_num](subtraj):
                        logger.debug(
                            "Couldn't assign frames " + str(subtraj_first) +
                            " through " + str(subtraj_final) + 
                            " to ensemble " + str(ens_num) + ": No match"
                        )

                    logger.debug(
                        "Assigning frames " + str(subtraj_first) +
                        " through " + str(subtraj_final) + 
                        " to ensemble " + str(ens_num)
                    )
                    ens_num += 1
                    subtraj_first = subtraj_final

                    logger.debug("Moving to the next ensemble " + str(ens_num))
            else:
                if subtraj_final == traj_final:
                    # all frames assigned, but not all ensembles finished;
                    # next frame might satisfy next ensemble
                    logger.debug("All frames assigned, more ensembles to go: returning True")
                    return True
                elif self.ensembles[ens_num](paths.Trajectory([])):
                    logger.debug("Moving on because of allowed zero-length ensemble")
                    ens_num += 1
                    subtraj_first = subtraj_final
                else:
                    # not all frames assigned, couldn't find a sequence
                    # start over with sequences that begin with the next
                    # ensemble
                    if ens_first == final_ens:
                        logger.debug("Started with the last ensemble, got nothin'")
                        return False
                    else:
                        logger.debug(
                            "Reassigning all frames, starting with ensemble " +
                            str(ens_first)
                        )
                        ens_first += 1
                        ens_num = ens_first
                        subtraj_first = 0


    def can_prepend(self, trajectory):
        # based on .can_append(); see notes there for algorithm details
        traj_first = 0
        first_ens = 0
        subtraj_final = len(trajectory)
        ens_final = len(self.ensembles)-1
        ens_num = ens_final

        # logging startup
        logger.debug("Beginning can_prepend")
        for i in range(len(self.ensembles)):
            logger.debug(
                "Ensemble " + str(i) + 
                " : " + self.ensembles[i].__class__.__name__
            )

        while True:
            subtraj_first = self._find_subtraj_first(trajectory,
                                                     subtraj_final, ens_num)
            logger.debug(
                str(ens_num) + " : " +
                "("+str(subtraj_first)+","+str(subtraj_final)+")"
            )
            if subtraj_final - subtraj_first > 0:
                subtraj = trajectory[slice(subtraj_first, subtraj_final)]
                if ens_num == first_ens:
                    if subtraj_first == traj_first:
                        logger.debug("Returning can_prepend")
                        return self.ensembles[ens_num].can_prepend(subtraj)
                    else:
                        logger.debug(
                            "Returning false due to incomplete assigns: " + 
                            str(subtraj_first) + "!=" + str(traj_first)
                        )
                        return False
                else:
                    if subtraj_first != traj_first and not self.ensembles[ens_num](subtraj):
                        logger.debug(
                            "Couldn't assign frames " + str(subtraj_first) +
                            " through " + str(subtraj_final) + 
                            " to ensemble " + str(ens_num) + ": No match"
                        )
                    logger.debug(
                        "Assigning frames " + str(subtraj_first) +
                        " through " + str(subtraj_final) + 
                        " to ensemble " + str(ens_num)
                    )
                    ens_num -= 1
                    subtraj_final = subtraj_first
                    logger.debug("Moving to the next ensemble " + str(ens_num))
            else:
                if subtraj_first == traj_first:
                    logger.debug("All frames assigned, more ensembles to go: returning True")
                    return True
                elif self.ensembles[ens_num](paths.Trajectory([])):
                    logger.debug("Moving on because of allowed zero-length ensemble")
                    ens_num -= 1
                    subtraj_final = subtraj_first
                else:
                    if ens_final == first_ens:
                        logger.debug("Started with the last ensemble, got nothin'")
                        return False
                    else:
                        logger.debug(
                            "Reassigning all frames, starting with ensemble " +
                            str(ens_final)
                        )
                        ens_final -= 1
                        ens_num = ens_final
                        subtraj_final = len(trajectory)

    def __str__(self):
        head = "[\n"
        tail = "\n]"
        sequence_str = ",\n".join([str(ens) for ens in self.ensembles])
        return head+sequence_str+tail


@ops_object
class LengthEnsemble(Ensemble):
    '''
    The ensemble of trajectories of a given length
    '''
    def __init__(self, length):
        '''
        A path ensemble that describes path of a specific length
        
        Parameters
        ----------
        length : int or slice
            The specific length (int) or the range of allowed trajectory lengths (slice)
        '''

        super(LengthEnsemble, self).__init__()
        self.length = length
        pass
    
    def __call__(self, trajectory, lazy=None):
        length = len(trajectory)
        if type(self.length) is int:
            return length == self.length
        else:
            return length >= self.length.start and (self.length.stop is None or length < self.length.stop)
        
    def can_append(self, trajectory):
        length = len(trajectory)
        if type(self.length) is int:
            return length < self.length
        else:
            return self.length.stop is None or length < self.length.stop - 1

    def can_prepend(self, trajectory):
        return self.can_append(trajectory)

    def __str__(self):
        if type(self.length) is int:
            return 'len(x) = {0}'.format(self.length)
        else:
            start = self.length.start
            if start is None:
                start = 0
            stop = self.length.stop
            if stop is None:
                stop = 'infty'
            else:
                stop = str(self.length.stop - 1)
            return 'len(x) in [{0}, {1}]'.format(start, stop)

@ops_object
class VolumeEnsemble(Ensemble):
    '''
    Path ensembles based on the Volume object
    '''    
    def __init__(self, volume, lazy = True):
        super(VolumeEnsemble, self).__init__()
        self.volume = volume
        self.lazy = lazy

    @property
    def _volume(self):
        '''
        The volume that is used in the specification.
        '''
        return self.volume

<<<<<<< HEAD
@restores_as_full_object
class AllInEnsemble(VolumeEnsemble):
=======
@ops_object
class InXEnsemble(VolumeEnsemble):
>>>>>>> 3d029239
    '''
    Ensemble of trajectories with all frames in the given volume
    '''

    def can_append(self, trajectory):
        if len(trajectory) == 0:
            return True
        else:
            return self(trajectory[slice(len(trajectory)-1, None)])

    def can_prepend(self, trajectory):
        if len(trajectory) == 0:
            return True
        else:
            return self(trajectory[slice(0,1)])
        
    
    def __call__(self, trajectory, lazy=None):
        if len(trajectory) == 0:
            return False
        for frame in trajectory:
            if not self._volume(frame):
                return False
        return True

    def __invert__(self):
        return PartOutEnsemble(self.volume, self.frames, self.lazy)

    def __str__(self):
        return 'x[t] in {0} for all t'.format(self._volume)


<<<<<<< HEAD
@restores_as_full_object
class AllOutEnsemble(AllInEnsemble):
=======
@ops_object
class OutXEnsemble(InXEnsemble):
>>>>>>> 3d029239
    '''
    Ensemble of trajectories with all frames outside the given volume
    '''    
    @property
    def _volume(self):
        return ~ self.volume
    
    def __str__(self):
        return 'x[t] in {0} for all t'.format(self._volume)

    def __invert__(self):
        return PartInEnsemble(self.volume, self.frames, self.lazy)

<<<<<<< HEAD
@restores_as_full_object
class PartInEnsemble(VolumeEnsemble):
=======
@ops_object
class HitXEnsemble(VolumeEnsemble):
>>>>>>> 3d029239
    '''
    Ensemble of trajectory with at least one frame in the volume
    '''

    def __str__(self):
        return 'exists t such that x[t] in {0}'.format(self._volume)

    def __call__(self, trajectory, lazy=None):
        '''
        Returns True if the trajectory is part of the PathEnsemble
        
        Parameters
        ----------
        trajectory : Trajectory
            The trajectory to be checked
        '''
        for frame in trajectory:
            if self._volume(frame):
                return True
        return False

    def __invert__(self):
        return AllOutEnsemble(self.volume, self.frames, self.lazy)

<<<<<<< HEAD
@restores_as_full_object
class PartOutEnsemble(PartInEnsemble):
=======
@ops_object
class LeaveXEnsemble(HitXEnsemble):
>>>>>>> 3d029239
    '''
    Ensemble of trajectories with at least one frame outside the volume
    '''
    def __str__(self):
        return 'exists t such that x[t] in {0}'.format(self._volume)
      
    @property
    def _volume(self):
        # effectively use PartInEnsemble but with inverted volume
        return ~ self.volume

    def __invert__(self):
        return AllInEnsemble(self.volume, self.frames, self.lazy)

    def __call__(self, trajectory, lazy=None):
        for frame in trajectory:
            if self._volume(frame):
                return True
        return False

@ops_object
class ExitsXEnsemble(VolumeEnsemble):
    """
    Represents an ensemble where two successive frames from the selected
    frames of the trajectory crossing from inside to outside the given volume.
    """
    def __init__(self, volume, lazy=False):
        # changing the defaults for frames and lazy; prevent single frame
        super(ExitsXEnsemble, self).__init__(volume, lazy)

    def __str__(self):
        domain = 'exists x[t], x[t+1] '
        result = 'such that x[t] in {0} and x[t+1] not in {0}'.format(
                            self._volume)
        return domain+result

    def __call__(self, trajectory, lazy=None):
        subtraj = trajectory
        for i in range(len(subtraj)-1):
            frame_i = subtraj[i]
            frame_iplus = subtraj[i+1]
            if self._volume(frame_i) and not self._volume(frame_iplus):
                return True
        return False

@ops_object
class EntersXEnsemble(ExitsXEnsemble):
    """
    Represents an ensemble where two successive frames from the selected
    frames of the trajectory crossing from outside to inside the given volume.
    """
    def __str__(self):
        domain = 'exists x[t], x[t+1] '
        result = 'such that x[t] not in {0} and x[t+1] in {0}'.format(
                            self._volume)
        return domain+result

    def __call__(self, trajectory, lazy=None):
        subtraj = trajectory
        for i in range(len(subtraj)-1):
            frame_i = subtraj[i]
            frame_iplus = subtraj[i+1]
            if not self._volume(frame_i) and self._volume(frame_iplus):
                return True
        return False

@ops_object
class WrappedEnsemble(Ensemble):
    '''
    Wraps an ensemble to alter it or the way it sees a trajectory
    '''
    def __init__(self, ensemble):
        super(WrappedEnsemble, self).__init__()
        self.ensemble = ensemble

        # you can also build wrapped ensembles with more flexibility when using
        # a property for _new_ensemble
        self._new_ensemble = self.ensemble

    def __call__(self, trajectory, lazy=None):
        return self._new_ensemble(self._alter(trajectory), lazy)

    def _alter(self, trajectory):
        return trajectory
        
    def can_append(self, trajectory):
        return self._new_ensemble.can_append(self._alter(trajectory))

    def can_prepend(self, trajectory):
        return self._new_ensemble.can_prepend(self._alter(trajectory))

@ops_object
class SlicedTrajectoryEnsemble(WrappedEnsemble):
    '''
    Alters trajectories given as arguments by taking Python slices.
    '''
    def __init__(self, ensemble, region):
        super(SlicedTrajectoryEnsemble, self).__init__(ensemble)
        if type(region) == int:
            if region == -1:
                self.region = slice(region,None)
            else:
                self.region = slice(region, region+1)
        else:
            self.region = region

    def _alter(self, trajectory):
        return trajectory[self.region]

    def __str__(self):
        # TODO: someday may add different string support for slices with
        # only one frame
        start = "" if self.region.start is None else str(self.region.start)
        stop = "" if self.region.stop is None else str(self.region.stop)
        step = "" if self.region.step is None else " every "+str(self.region.step)
        return ("(" + self.ensemble.__str__() +
                " in {" + start + ":" + stop + "}" + step + ")")


@ops_object
class BackwardPrependedTrajectoryEnsemble(WrappedEnsemble):
    '''
    Ensemble which prepends its trajectory to a given trajectory.

    Used in backward shooting.
    '''
    def __init__(self, ensemble, add_trajectory):
        super(BackwardPrependedTrajectoryEnsemble, self).__init__(ensemble)
        self.add_trajectory = add_trajectory

    def _alter(self, trajectory):
#        print [ s.idx for s in trajectory.reversed + self.add_traj]
        return trajectory.reversed + self.add_trajectory

@ops_object
class ForwardAppendedTrajectoryEnsemble(WrappedEnsemble):
    '''
    Ensemble which appends its trajectory to a given trajectory.

    Used in forward shooting.
    '''
    def __init__(self, ensemble, add_trajectory):
        super(ForwardAppendedTrajectoryEnsemble, self).__init__(ensemble)
        self.add_trajectory = add_trajectory

    def _alter(self, trajectory):
        return self.add_trajectory + trajectory

@ops_object
class ReversedTrajectoryEnsemble(WrappedEnsemble):
    '''
    Ensemble based on reversing the trajectory.
    '''
    def _alter(self, trajectory):
        return trajectory.reverse()

@ops_object
class AppendedNameEnsemble(WrappedEnsemble):
    '''
    Add string to ensemble name: allows multiple copies of an ensemble.
    '''
    def __init__(self, ensemble, label):
        self.label = label
        super(AppendedNameEnsemble, self).__init(ensemble)

    def __str__(self):
        return self.ensemble.__str__() + " " + self.label


@ops_object
class OptionalEnsemble(WrappedEnsemble):
    '''
    An ensemble which is optional for SequentialEnsembles.
    '''

    def __init__(self, ensemble):
        super(OptionalEnsemble, self).__init__(ensemble)
        self._new_ensemble = LengthEnsemble(0) | self.ensemble

    def __str__(self):
        return "{"+self.ensemble.__str__()+"} (OPTIONAL)"

@ops_object
class SingleFrameEnsemble(WrappedEnsemble):
    '''
    Convenience ensemble to `and` a LengthEnsemble(1) with a given ensemble.

    Frequently used for SequentialEnsembles.

    Attributes
    ----------
    ensemble : Ensemble
        the ensemble which should be represented in the single frame

    Notes
    -----
    We allow the user to choose to be stupid: if, for example, the user
    tries to make a SingleFrameEnsemble from an ensemble which requires
    more than one frame to be satisfied (e.g., a SequentialEnsemble with
    more than one subensemble), it can be created, but no path will ever
    satisfy it. Since we can't stop all possible mistakes, we don't bother
    here.
    '''
    def __init__(self, ensemble):
        super(SingleFrameEnsemble, self).__init__(ensemble)
        self._new_ensemble = LengthEnsemble(1) & self.ensemble

    def __str__(self):
        return "{"+self.ensemble.__str__()+"} (SINGLE FRAME)"

@ops_object
class MinusInterfaceEnsemble(SequentialEnsemble):
    '''
    This creates an ensemble for the minus interface. 

    Parameters
    ----------
    state_vol : Volume
        The Volume which defines the state for this minus interface
    innermost_vol : Volume
        The Volume defining the innermost interface with which this minus
        interface does its replica exchange.
    n_l : integer (greater than one)
        The number of segments crossing innermost_vol for this interface.
    
    The specific implementation allows us to use the multiple-segment minus
    ensemble described by Swenson and Bolhuis. The minus interface was
    originally developed by van Erp. For more details, see the section
    "Anatomy of a PathMover: the Minus Move" in the OpenPathSampling
    Documentation.

    References
    ----------
    D.W.H. Swenson and P.G. Bolhuis. J. Chem. Phys. 141, 044101 (2014). 
    doi:10.1063/1.4890037
    '''

    # don't store unnecessary stuff we recreate at initialization
    # TODO: Check with David if it makes sense to store these and allow
    # them being used in __init__ instead of the self-made ones

    _excluded_attr = ['ensembles', 'min_overlap', 'max_overlap']

    def __init__(self, state_vol, innermost_vol, n_l=2, greedy=False):
        if (n_l < 2):
            raise ValueError("The number of segments n_l must be at least 2")

        self.state_vol = state_vol
        self.innermost_vol = innermost_vol
        self.greedy = greedy
        inA = AllInEnsemble(state_vol)
        outA = AllOutEnsemble(state_vol)
        outX = AllOutEnsemble(innermost_vol)
        inX = AllInEnsemble(innermost_vol)
        leaveX = PartOutEnsemble(innermost_vol)
        interstitial = outA & inX
        self._segment_ensemble = EnsembleFactory.TISEnsemble(
            state_vol, state_vol, innermost_vol)
        #interstitial = AllInEnsemble(innermost_vol - state_vol)
        start = [
            SingleFrameEnsemble(inA),
            OptionalEnsemble(interstitial),
        ]
        loop = [
            outA & leaveX,
            inX # & hitA # redundant due to stop req for previous outA
        ]
        end = [
            outA & leaveX,
            OptionalEnsemble(interstitial),
            SingleFrameEnsemble(inA)
        ]
        ensembles = start + loop*(n_l-1) + end

        self.n_l = n_l

        super(MinusInterfaceEnsemble, self).__init__(ensembles, greedy=greedy)

class EnsembleFactory():
    '''
    Convenience class to construct Ensembles
    '''
    @staticmethod
    def StartXEnsemble(volume):
        '''
        Construct an ensemble that starts (x[0]) in the specified volume
        
        Parameters
        ----------
        volume : volume
            The volume to start in 
        
        Returns
        -------
        ensemble : Ensemble
            The constructed Ensemble
        '''
        return AllInEnsemble(volume, 0)

    @staticmethod
    def EndXEnsemble(volume):
        '''
        Construct an ensemble that ends (x[-1]) in the specified volume
        
        Parameters
        ----------
        volume : volume
            The volume to end in 
        
        Returns
        -------
        ensemble : Ensemble
            The constructed Ensemble
        '''        
        return AllInEnsemble(volume, -1)

    @staticmethod
    def A2BEnsemble(volume_a, volume_b, lazy = True):
        '''
        Construct an ensemble that starts in (x[0]) in volume_a, ends in volume_b and is in either volumes in between
        
        Parameters
        ----------
        volume_a : volume
            The volume to start in 
        volume_b : volume
            The volume to end in 
        
        Returns
        -------
        ensemble : Ensemble
            The constructed Ensemble
        '''        
        # TODO: this is actually only for flexible path length TPS now
        return SequentialEnsemble([
            SingleFrameEnsemble(AllInEnsemble(volume_a)),
            AllOutEnsemble(volume_a | volume_b),
            SingleFrameEnsemble(AllInEnsemble(volume_b))
        ])



    @staticmethod
    def TISEnsemble(volume_a, volume_b, volume_x, lazy = True):
        '''
        Construct an TIS ensemble that starts in (x[0]) in volume_a, ends in volume_b and is in either volumes in between
        and will also leave volume_x at some point
        
        Parameters
        ----------
        volume_a : volume
            The volume to start in 
        volume_b : volume
            The volume to end in 
        volume_x : volume
            The volume to leave 
        
        Returns
        -------
        ensemble : Ensemble
            The constructed Ensemble
        '''
        ens = SequentialEnsemble([
            SingleFrameEnsemble(AllInEnsemble(volume_a)),
            AllOutEnsemble(volume_a | volume_b) & PartOutEnsemble(volume_x),
            SingleFrameEnsemble(AllInEnsemble(volume_a | volume_b))
        ])
        return ens


    @staticmethod
    def TISEnsembleSet(volume_a, volume_b, volumes_x, lazy=True):
        myset = []
        for vol in volumes_x:
            myset.append(
                EnsembleFactory.TISEnsemble(volume_a, volume_b, vol, lazy)
            )
        return myset
<|MERGE_RESOLUTION|>--- conflicted
+++ resolved
@@ -333,20 +333,7 @@
     def _lencheck(self, trajectory):
         if hasattr(self, 'frames'):
             if type(self.frames) is int:
-<<<<<<< HEAD
-                return len(trajectory) > self.frames and len(trajectory) >= -self.frames
-                
-class LoadedEnsemble(Ensemble):
-    '''
-    Represents an ensemble the contains trajectories of a specific length
-    ??? @JHP, update these docstrings!!!!
-    '''
-    def __init__(self, name, description):
-        '''
-        A path ensemble that describes path of a specific length
-=======
                 return trajectory.frames > self.frames and trajectory.frames >= -self.frames
->>>>>>> 3d029239
 
 @ops_object
 class EmptyEnsemble(Ensemble):
@@ -553,43 +540,23 @@
 #        print self.sfnc, self.ensemble1, self.ensemble2, self.sfnc.format('(' + str(self.ensemble1) + ')' , '(' + str(self.ensemble1) + ')')
         return self.sfnc.format('(\n' + Ensemble._indent(str(self.ensemble1)) + '\n)' , '(\n' + Ensemble._indent(str(self.ensemble2)) + '\n)')
 
-<<<<<<< HEAD
 @restores_as_full_object
 class UnionEnsemble(EnsembleCombination):
-=======
-@ops_object
-class OrEnsemble(EnsembleCombination):
->>>>>>> 3d029239
     def __init__(self, ensemble1, ensemble2):
         super(UnionEnsemble, self).__init__(ensemble1, ensemble2, fnc = lambda a,b : a or b, str_fnc = '{0}\nor\n{1}')
 
-<<<<<<< HEAD
 @restores_as_full_object
 class IntersectionEnsemble(EnsembleCombination):
-=======
-@ops_object
-class AndEnsemble(EnsembleCombination):
->>>>>>> 3d029239
     def __init__(self, ensemble1, ensemble2):
         super(IntersectionEnsemble, self).__init__(ensemble1, ensemble2, fnc = lambda a,b : a and b, str_fnc = '{0}\nand\n{1}')
 
-<<<<<<< HEAD
 @restores_as_full_object
 class SymmetricDifferenceEnsemble(EnsembleCombination):
-=======
-@ops_object
-class XorEnsemble(EnsembleCombination):
->>>>>>> 3d029239
     def __init__(self, ensemble1, ensemble2):
         super(SymmetricDifferenceEnsemble, self).__init__(ensemble1, ensemble2, fnc = lambda a,b : a ^ b, str_fnc = '{0}\nxor\n{1}')
 
-<<<<<<< HEAD
 @restores_as_full_object
 class RelativeComplementEnsemble(EnsembleCombination):
-=======
-@ops_object
-class SubEnsemble(EnsembleCombination):
->>>>>>> 3d029239
     def __init__(self, ensemble1, ensemble2):
         super(RelativeComplementEnsemble, self).__init__(ensemble1, ensemble2, fnc = lambda a,b : a and not b, str_fnc = '{0}\nand not\n{1}')
 
@@ -987,13 +954,8 @@
         '''
         return self.volume
 
-<<<<<<< HEAD
 @restores_as_full_object
 class AllInEnsemble(VolumeEnsemble):
-=======
-@ops_object
-class InXEnsemble(VolumeEnsemble):
->>>>>>> 3d029239
     '''
     Ensemble of trajectories with all frames in the given volume
     '''
@@ -1026,13 +988,8 @@
         return 'x[t] in {0} for all t'.format(self._volume)
 
 
-<<<<<<< HEAD
 @restores_as_full_object
 class AllOutEnsemble(AllInEnsemble):
-=======
-@ops_object
-class OutXEnsemble(InXEnsemble):
->>>>>>> 3d029239
     '''
     Ensemble of trajectories with all frames outside the given volume
     '''    
@@ -1046,13 +1003,8 @@
     def __invert__(self):
         return PartInEnsemble(self.volume, self.frames, self.lazy)
 
-<<<<<<< HEAD
 @restores_as_full_object
 class PartInEnsemble(VolumeEnsemble):
-=======
-@ops_object
-class HitXEnsemble(VolumeEnsemble):
->>>>>>> 3d029239
     '''
     Ensemble of trajectory with at least one frame in the volume
     '''
@@ -1077,13 +1029,8 @@
     def __invert__(self):
         return AllOutEnsemble(self.volume, self.frames, self.lazy)
 
-<<<<<<< HEAD
 @restores_as_full_object
 class PartOutEnsemble(PartInEnsemble):
-=======
-@ops_object
-class LeaveXEnsemble(HitXEnsemble):
->>>>>>> 3d029239
     '''
     Ensemble of trajectories with at least one frame outside the volume
     '''
