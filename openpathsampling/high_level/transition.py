--- conflicted
+++ resolved
@@ -514,22 +514,12 @@
         t_in_avg = np.array(self.minus_count_sides['in']).mean()
         t_out_avg = np.array(self.minus_count_sides['out']).mean()
 
-<<<<<<< HEAD
-        # print len(set(minus_movers_used))
-        # if len(set(minus_movers_used)) != 1:
-        #     # TODO: someday, this may not need to be forbidden, although I
-        #     # don't think it will be useful. For now, this is important for
-        #     # testing. Minimum, important that all have the same timestep
-        #     raise RuntimeError(str(len(minus_movers_used)) +
-        #                        " minus movers for the same ensemble?")
-=======
         if len(set(minus_movers_used)) != 1:
             # TODO: someday, this may not need to be forbidden, although I
             # don't think it will be useful. For now, this is important for
             # testing. Minimum, important that all have the same timestep
             raise RuntimeError(str(len(minus_movers_used)) +
                                " minus movers for the same ensemble?")
->>>>>>> f9b3a455
 
         engine_dt = minus_movers_used.keys()[0].engine.snapshot_timestep
         flux = 1.0 / (t_in_avg + t_out_avg) / engine_dt
