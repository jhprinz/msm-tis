--- conflicted
+++ resolved
@@ -1333,11 +1333,6 @@
             #logger.debug('Object ' + str(type(obj)) + ' with IDX #' + str(idx))
             #logger.debug(repr(obj))
             #logger.debug("Cleaning up name; currently: " + str(obj._name))
-<<<<<<< HEAD
-            if obj._name is not None:
-                # set name of object to empty string
-                obj.fix_name()
-=======
             if obj._name is None:
                 # this should not happen!
                 logger.debug("Nameable object has not been initialized correctly. Has None in _name")
@@ -1345,7 +1340,6 @@
                 obj._name = ''
 
             obj.fix_name()
->>>>>>> 61881069
 
             self.storage.variables[self.db + '_name'][idx] = obj._name
 
