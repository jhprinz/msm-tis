--- conflicted
+++ resolved
@@ -16,13 +16,8 @@
 import chaindict as cd
 from openpathsampling.base import StorableNamedObject
 from openpathsampling.storage.cache import WeakLRUCache
-<<<<<<< HEAD
-
-
-=======
-
-
->>>>>>> 17c880a3
+
+
 class CollectiveVariable(cd.Wrap, StorableNamedObject):
     """
     Wrapper for a function that acts on snapshots or iterables of snapshots
@@ -32,15 +27,6 @@
     name : string
         A descriptive name of the collectivevariable. It is used in the string
         representation.
-<<<<<<< HEAD
-    dimensions : None or tuple of int
-        The number of dimensions of the output order parameter. So far this
-        is not used and will be necessary or useful when storage is
-        available
-    template : openpathsampling.Snapshot
-        a test snapshot that is used to determine the basic output structure
-        of the function.
-=======
     cv_return_type : str, default : 'float'
         This specifies the number type of the output of the CV. All types allowed in the netcdfplus.py
         are okay here. Needs to be one of ['bool', 'float', 'index', 'int', 'json', 'lazyobj.*',
@@ -71,7 +57,6 @@
         If set to `False` then there will be no storage created when the cv is stored
         automatically. You can do this later on using function in the cv_store.
 
->>>>>>> 17c880a3
 
     Attributes
     ----------
@@ -87,13 +72,8 @@
         The ChainDict that takes care of using only a single element instead of
         an iterable. In the case of a single object. It will be wrapped in a list
         and later only the single element will be returned
-<<<<<<< HEAD
-    pre_dict : ChainDict
-        The ChainDict that will convert all possible input types into parsable
-=======
     _pre_dict : ChainDict
         The ChainDict that will convert all possible input types into
->>>>>>> 17c880a3
         lists of snapshots, like Trajectory, etc.
     _cache_dict
         The ChainDict that will cache calculated values for fast access
@@ -106,22 +86,12 @@
     def __init__(
             self,
             name,
-<<<<<<< HEAD
-            template=None,
-            dimensions=None,
-            unit=None,
-            has_fnc=True,
-            fnc_uses_lists=None,
-            var_type=None,
-            store_cache=False
-=======
             cv_return_type='float',
             cv_return_shape=None,
             cv_return_simtk_unit=None,
             cv_time_reversible=False,
             cv_requires_lists=False,
             cv_store_cache=False
->>>>>>> 17c880a3
     ):
         if (type(name) is not str and type(name) is not unicode) or len(
                 name) == 0:
@@ -130,25 +100,6 @@
         StorableNamedObject.__init__(self)
 
         self.name = name
-<<<<<<< HEAD
-        self.template = template
-        self.has_fnc = has_fnc
-
-        if self.template is not None:
-            self._init_from_template(self.template)
-
-            if dimensions is not None:
-                self.dimensions = dimensions
-
-            if fnc_uses_lists is not None:
-                self.fnc_uses_lists = fnc_uses_lists
-
-            if unit is not None:
-                self.unit = unit
-
-            if var_type is not None:
-                self.var_type = var_type
-=======
 
         self.time_reversible = cv_time_reversible
         self.requires_lists = cv_requires_lists
@@ -189,7 +140,6 @@
         parameters = cls.parameters_from_template(f, template, **f_kwargs)
         parameters.update(kwargs)
         return cls(name, **parameters)
->>>>>>> 17c880a3
 
     # This is important since we subclass from list and lists are not hashable
     # but CVs should be
@@ -206,201 +156,6 @@
         elif hasattr(instance, 'dtype'):
             return 'numpy.' + instance.dtype.type.__name__
         else:
-<<<<<<< HEAD
-            self.unit = unit
-            self.fnc_uses_lists = fnc_uses_lists
-            self.var_type = var_type
-            self.dimensions = dimensions
-
-            if fnc_uses_lists is None:
-                self.fnc_uses_lists = False
-
-            if var_type is None:
-                self.var_type = 'float'
-
-        self.single_dict = cd.ExpandSingle()
-        self.multi_dict = cd.ExpandMulti()
-        self.cache_dict = cd.CacheChainDict(WeakLRUCache(100000, weak_type='key'))
-
-        self.store_cache = store_cache
-
-        if self.has_fnc:
-            self.func_dict = cd.Function(
-                self._eval,
-                fnc_uses_lists=self.fnc_uses_lists
-            )
-
-            post = self.func_dict + self.cache_dict
-        else:
-            post = self.cache_dict
-
-        post = post + self.multi_dict + self.single_dict
-
-        if 'numpy' in self.var_type:
-            post = post + cd.MergeNumpy()
-
-        super(CollectiveVariable, self).__init__(post=post)
-
-        self._stored = False
-
-    def set_cache_store(self, key_store, value_store):
-        self.store_dict = cd.StoredDict(key_store, value_store)
-        self.store_dict.post = self.cache_dict
-        self.multi_dict.post = self.store_dict
-
-    def __hash__(self):
-        return id(self) / 8
-
-    @staticmethod
-    def _interprete_num_type(instance):
-        ty = type(instance)
-
-        known_types = [float, int, bool, str]
-
-        if ty in known_types:
-            return ty.__name__
-        elif hasattr(instance, 'dtype'):
-            return 'numpy.' + instance.dtype.type.__name__
-        else:
-            return 'None'
-
-    @property
-    def template_value(self):
-        """
-        Return the value of the template.
-
-        This is mainly for sanity checking and testing
-        """
-        if self.template is not None:
-            return self[self.template]
-        else:
-            return None
-
-    def _eval(self, items):
-        return items
-
-    def _init_from_template(self, template):
-        if self.has_fnc:
-            eval_single = True
-            value_single = None
-
-            eval_list = True
-            value_list = None
-
-            eval_multi = True
-            value_multi = None
-
-            fnc_uses_lists = None
-
-            try:
-                # try use single item
-                value_single = self._eval(template)
-            except:
-                eval_single = False
-
-            try:
-                # try use list item
-                value_list = self._eval([template])
-            except:
-                eval_list = False
-
-            try:
-                # try use multi list items
-                value_multi = self._eval([template, template])
-            except:
-                eval_multi = False
-
-            if not eval_multi and not eval_list and not eval_single:
-                # who knows what happened (after loading), since we
-                # cannot use the function we disable the function
-                self.has_fnc = False
-                raise ValueError('Passed Function cannot be evaluated !')
-                pass
-
-            if eval_list is not False and eval_multi is not False:
-                # check if results are the same
-                if type(value_list) is list and len(value_list) == 1:
-                    if type(value_multi) is list and len(value_multi) == 2:
-                        if value_list[0] == value_multi[0] \
-                                and value_list[0] == value_multi[1]:
-                            fnc_uses_lists = True
-                        else:
-                            if eval_single is False:
-                                fnc_uses_lists = True
-                            else:
-                                fnc_uses_lists = False
-                    else:
-                        if eval_single:
-                            fnc_uses_lists = False
-            else:
-                if eval_single:
-                    fnc_uses_lists = False
-
-            if fnc_uses_lists is None:
-                # no idea what that function does, but it does not work as
-                # expected so we disable it
-                self.has_fnc = False
-
-            # Determine if storable or not. Means values must be numeric
-            # or a list of numeric values
-
-            if fnc_uses_lists:
-                test_value = value_list[0]
-            else:
-                test_value = value_single
-
-            dimensions = None
-            storable = True
-            var_type = None
-            unit = None
-
-            test_type = test_value
-
-            if type(test_type) is u.Quantity:
-                # could be Quantity([..])
-                unit = test_type.unit
-                test_type = test_type._value
-
-            if type(test_type) is np.ndarray:
-                dimensions = test_type.shape
-            else:
-                if hasattr(test_value, '__len__'):
-                    dimensions = len(test_value)
-                    test_type = test_value[0]
-                    if type(test_type) is u.Quantity:
-                        for val in test_value:
-                            if type(val._value) is not type(test_value._value):
-                                # all values must be of same type
-                                storable = False
-                    else:
-                        for val in test_value:
-                            if type(val) is not type(test_value):
-                                # all values must be of same type
-                                storable = False
-
-                if type(test_type) is u.Quantity:
-                    # could also be [Quantity, ...]
-                    unit = test_type.unit
-                    test_type = test_type._value
-
-            # try:
-            #     t_value = float(test_type)
-            # except:
-            #     is_numeric = False
-
-            if storable:
-                var_type = self._interprete_num_type(test_type)
-
-            # we have determined the output type
-            self.var_type = var_type
-            self.storable = storable
-            self.dimensions = dimensions
-            self.fnc_uses_lists = fnc_uses_lists
-            self.unit = unit
-
-        print self.__dict__
-
-=======
             return 'None'
 
     def _eval(self, items):
@@ -562,7 +317,6 @@
         return {
             'c': c
         }
->>>>>>> 17c880a3
 
     def sync(self):
         """
@@ -573,13 +327,8 @@
         storage : Storage or None
             the store to be used, otherwise all underlying storages are synced
         """
-<<<<<<< HEAD
-        if hasattr(self, 'store_dict'):
-            self.store_dict.sync()
-=======
         if hasattr(self, '_store_dict'):
             self._store_dict.sync()
->>>>>>> 17c880a3
 
     def cache_all(self):
         """
@@ -590,13 +339,8 @@
         storage : Storage or None
             the store to be used, otherwise all underlying storages are synced
         """
-<<<<<<< HEAD
-        if hasattr(self, 'store_dict'):
-            self.store_dict.cache_all()
-=======
         if hasattr(self, '_store_dict'):
             self._store_dict.cache_all()
->>>>>>> 17c880a3
 
     _compare_keys = ['name', 'cv_return_shape']
 
@@ -618,8 +362,6 @@
 
         return NotImplemented
 
-<<<<<<< HEAD
-=======
     allow_marshal = False
     allowed_modules = []
 
@@ -798,7 +540,6 @@
             cv_store_cache=dct['store_cache']
         )
         return obj
->>>>>>> 17c880a3
 
 class CV_Volume(CollectiveVariable):
     """ Turn a `Volume` into a collective variable
@@ -809,11 +550,7 @@
     volume
     """
 
-<<<<<<< HEAD
-    def __init__(self, name, volume, store_cache=True):
-=======
     def __init__(self, name, volume, cv_store_cache=True):
->>>>>>> 17c880a3
         """
         Parameters
         ----------
@@ -826,19 +563,12 @@
 
         super(CV_Volume, self).__init__(
             name,
-<<<<<<< HEAD
-            dimensions=None,
-            store_cache=store_cache,
-            fnc_uses_lists=True,
-            var_type='bool'
-=======
             cv_return_type='bool',
             cv_return_shape=None,
             cv_return_simtk_unit=None,
             cv_time_reversible=True,
             cv_requires_lists=True,
             cv_store_cache=cv_store_cache
->>>>>>> 17c880a3
         )
         self.volume = volume
 
@@ -860,21 +590,12 @@
         return CV_Volume(
             name=dct['name'],
             volume=dct['volume'],
-<<<<<<< HEAD
-            store_cache=dct['store_cache']
-        )
-
-
-class CV_Function(CollectiveVariable):
-    """Make any function `fcn` into a `CollectiveVariable`.
-=======
             cv_store_cache=dct['store_cache']
         )
 
 
 class CV_Callable(CollectiveVariable):
     """Turn any callable object `f` into a storable `CollectiveVariable`.
->>>>>>> 17c880a3
 
     Attributes
     ----------
@@ -882,31 +603,11 @@
     """
 
     allow_marshal = True
-<<<<<<< HEAD
-    _allowed_modules = [
-        'mdtraj',
-        'msmbuilder',
-        'math',
-        'numpy',
-        'pandas',
-        'pyemma.coordinates'
-    ]
-=======
     allowed_modules = ['mdtraj', 'msmbuilder', 'math', 'numpy', 'pandas']
->>>>>>> 17c880a3
 
     def __init__(
             self,
             name,
-<<<<<<< HEAD
-            fcn,
-            template=None,
-            dimensions=None,
-            store_cache=True,
-            fnc_uses_lists=False,
-            var_type=None,
-            unit=None,
-=======
             c,
             cv_return_type='float',
             cv_return_shape=None,
@@ -914,24 +615,11 @@
             cv_time_reversible=False,
             cv_requires_lists=False,
             cv_store_cache=True,
->>>>>>> 17c880a3
             **kwargs
     ):
         """
         Parameters
         ----------
-<<<<<<< HEAD
-        name : str
-        fcn : function
-            The function to be used, can almost be an arbitrary function.
-        template : openpathsampling.Snapshot
-            an example single item input to test the function and
-            determine the return type
-        kwargs :
-            named arguments which should be given to `fcn` (for example, the
-            atoms which define a specific distance/angle). Finally
-            `fnc(list_of_snapshots, **kwargs)` is called
-=======
         name
         c : callable (function or class with __call__)
             The callable to be used
@@ -944,7 +632,6 @@
         kwargs : **kwargs
             a dictionary with named arguments which should be used
             with `c`. Either for class creation or for calling the function
->>>>>>> 17c880a3
 
         Notes
         -----
@@ -983,173 +670,6 @@
         >>>     indices = [4,6,8,10]
         >>>     return md.compute_dihedrals(Trajectory([snapshot]).md(), [indices=indices])
 
-<<<<<<< HEAD
-        >>> cv = CV_Function('my_cv', func, psi=my_global_psi_function)
-
-        We will also check if non-standard modules are imported, which are now
-        numpy, math, msmbuilder, pandas and mdtraj
-        """
-
-        self.callable_fcn = fcn
-        self.kwargs = kwargs
-
-        super(CV_Function, self).__init__(
-            name,
-            template=template,
-            dimensions=dimensions,
-            store_cache=store_cache,
-            fnc_uses_lists=fnc_uses_lists,
-            var_type=var_type,
-            unit=unit
-        )
-
-    @staticmethod
-    def _find_var(code, op):
-        opcodes = code.func_code.co_code
-        i = 0
-        ret = []
-        while i < len(opcodes):
-            int_code = ord(opcodes[i])
-            if int_code == op:
-                ret.append((i, ord(opcodes[i + 1]) + ord(opcodes[i + 2]) * 256))
-
-            if  int_code < opcode.HAVE_ARGUMENT:
-                i += 1
-            else:
-                i += 3
-
-        return [code.func_code.co_names[i[1]] for i in ret]
-
-    @classmethod
-    def _fnc_to_dict(cls, f):
-        fcn = None
-        f_module = f.__module__
-        is_local = f_module == '__main__'
-        is_loaded = f_module == 'openpathsampling.collectivevariable'
-        is_class = isinstance(f, (type, types.ClassType))
-        if not is_class:
-            if is_local or is_loaded:
-                # this is a local function, let's see if we can save it
-                if cls.allow_marshal and callable(f):
-                    # use marshal
-                    global_vars = CV_Function._find_var(f, opcode.opmap['LOAD_GLOBAL'])
-                    import_vars = CV_Function._find_var(f, opcode.opmap['IMPORT_NAME'])
-
-                    builtins = dir(__builtin__)
-
-                    global_vars = list(set([
-                        var for var in global_vars if var not in builtins
-                        ]))
-
-                    import_vars = list(set(import_vars))
-
-                    if len(global_vars) > 0:
-
-                        err = 'The function you try to save relies on globally set variables' + \
-                              '\nand these cannot be saved since storage has no access to the' + \
-                              '\nglobal scope. This includes imports!'
-                        err += '\nWe require that the following globals: ' + str(global_vars) + ' either'
-                        err += '\n(1) be replaced by constants'
-                        err += '\n(2) be defined inside your function,' + \
-                               '\n' + '\n'.join(map(lambda x : '    ' + x + '= ...', global_vars))
-                        err += '\n(3) imports need to be "re"-imported inside your function' + \
-                               '\n' + '\n'.join(map(lambda x : '    import ' + x , global_vars))
-                        err += '\n(4) be passed as an external parameter (does not work for imports!), like in '
-                        err += '\n        my_cv = CV_Function("...name...", ' + f.func_name + ', ' + \
-                              ', '.join(map(lambda x : x + '=' + x, global_vars)) + ')'
-                        err += '\n    and change your function definition like this'
-                        err += '\n        def ' + f.func_name + '(snapshot, ...,  ' + \
-                              ', '.join(global_vars) + '):'
-
-                        print err
-
-                        raise RuntimeError('Cannot store function! Dependency on global variables')
-
-                        # print [obj._idx for obj in global_vars if hasattr(obj, '_idx')]
-                        # print [obj for obj in global_vars]
-
-                    not_allowed_modules = [module for module in import_vars
-                                           if module not in CV_Function._allowed_modules]
-
-                    if len(not_allowed_modules) > 0:
-                        err  = 'The function you try to save requires the following modules to ' + \
-                               '\nbe installed: ' + str(not_allowed_modules) + ' which are not marked as safe!'
-                        err += '\nYou can change the list of safe modules in "CV_function._allowed_modules"'
-                        err += '\nYou can also include the import startement in your function like'
-                        err += '\n' + '\n'.join(['import ' + v for v in not_allowed_modules])
-
-                        print err
-
-                        raise RuntimeError('Cannot store function! Not allowed modules used.')
-
-                    fcn = {
-                        '_marshal': base64.b64encode(
-                            marshal.dumps(f.func_code)),
-                        '_global_vars': global_vars,
-                        '_module_vars': import_vars
-                    }
-
-            elif not is_local:
-                # save the external class, e.g. msmbuilder featurizer
-                if f_module.split('.')[0] in cls._allowed_modules:
-                    # only store the function and the module
-                    fcn = {
-                        '_module': f.__module__,
-                        '_name': f.__name__
-                    }
-
-        print fcn
-
-        return fcn
-
-    def to_dict(self):
-        return {
-            'name': self.name,
-            'fcn': self._fnc_to_dict(self.callable_fcn),
-            'template': self.template,
-            'dimensions': self.dimensions,
-            'kwargs': self.kwargs,
-            'store_cache': self.store_cache,
-            'var_type': self.var_type,
-            'fnc_uses_lists': self.fnc_uses_lists,
-            'unit': self.unit
-        }
-
-    @classmethod
-    def _fnc_from_dict(cls, f_dict):
-        f = None
-        if f_dict is not None:
-            if '_marshal' in f_dict:
-                if cls.allow_marshal:
-                    code = marshal.loads(base64.b64decode(f_dict['_marshal']))
-                    f = types.FunctionType(code, globals(), code.co_name)
-
-            elif '_module' in f_dict:
-                module = f_dict['_module']
-                packages = module.split('.')
-                if packages[0] in cls._allowed_modules:
-                    imp = __import__(module)
-                    f = getattr(imp, f_dict['_name'])
-
-        return f
-
-    @classmethod
-    def from_dict(cls, dct):
-
-        obj = cls(
-            name=dct['name'],
-            fcn=cls._fnc_from_dict(dct['fcn']),
-            dimensions=dct['dimensions'],
-            store_cache=dct['store_cache'],
-            var_type=dct['var_type'],
-            fnc_uses_lists=dct['fnc_uses_lists'],
-            unit=dct['unit'],
-            **dct['kwargs']
-        )
-
-        obj.template = dct['template']
-
-=======
         >>> cv = CV_Function('my_cv', func, {'psi': my_global_psi_function})
 
         The function will also check if non-standard modules are imported, which are now
@@ -1184,7 +704,6 @@
         obj = super(CV_Callable, cls).from_dict(dct)
         obj.c = cls.callable_from_dict(dct['c'])
         obj.kwargs = dct['kwargs']
->>>>>>> 17c880a3
         return obj
 
     def __eq__(self, other):
@@ -1197,132 +716,18 @@
             if self.kwargs != other.kwargs:
                 return False
 
-<<<<<<< HEAD
-            if self.callable_fcn is None or other.callable_fcn is None:
-                return False
-
-            if hasattr(self.callable_fcn.func_code, 'op_code') and hasattr(other.callable_fcn.func_code, 'op_code') and \
-                            self.callable_fcn.func_code.op_code != other.callable_fcn.func_code.op_code:
-=======
             if self.c is None or other.c is None:
                 return False
 
             if hasattr(self.c.func_code, 'op_code') and hasattr(other.c.func_code, 'op_code') and \
                             self.c.func_code.op_code != other.c.func_code.op_code:
->>>>>>> 17c880a3
                 # Compare Bytecode. Not perfect, but should be good enough
                 return False
 
-
             return True
 
         return NotImplemented
 
-<<<<<<< HEAD
-    def _eval(self, items):
-        # trajectory = paths.Trajectory(items)
-        # return [self.callable_fcn(snap, **self.kwargs) for snap in trajectory]
-        return self.callable_fcn(items, **self.kwargs)
-
-
-class CV_Generator(CV_Function):
-
-    def __init__(
-            self,
-            name,
-            generator,
-            template=None,
-            dimensions=None,
-            store_cache=True,
-            fnc_uses_lists=False,
-            var_type=None,
-            unit=None,
-            **kwargs
-    ):
-        self.generator = generator
-        fnc = generator(**kwargs)
-
-        super(CV_Generator, self).__init__(
-            name,
-            fnc,
-            template=template,
-            dimensions=dimensions,
-            store_cache=store_cache,
-            fnc_uses_lists=fnc_uses_lists,
-            var_type=var_type,
-            unit=unit
-        )
-
-        self.kwargs = kwargs
-
-
-    def to_dict(self):
-        return {
-            'name': self.name,
-            'generator': self._fnc_to_dict(self.generator),
-            'template':  self.template,
-            'dimensions': self.dimensions,
-            'kwargs': self.kwargs,
-            'store_cache': self.store_cache
-        }
-
-    @classmethod
-    def from_dict(cls, dct):
-        obj = cls(
-            name=dct['name'],
-            generator=cls._fnc_from_dict(dct['generator']),
-            dimensions=dct['dimensions'],
-            store_cache=dct['store_cache'],
-            **dct['kwargs']
-        )
-
-        obj.template = dct['template']
-
-        return obj
-
-    def _eval(self, items):
-        # trajectory = paths.Trajectory(items)
-        # return [self.callable_fcn(snap, **self.kwargs) for snap in trajectory]
-        return self.callable_fcn(items)
-
-class CV_MD_Generator(CV_Generator):
-
-    def __init__(
-            self,
-            name,
-            generator,
-            template=None,
-            dimensions=None,
-            store_cache=True,
-            var_type=None,
-            **kwargs
-    ):
-
-        self._topology = None
-
-        super(CV_MD_Generator, self).__init__(
-            name,
-            generator,
-            template=template,
-            dimensions=dimensions,
-            store_cache=store_cache,
-            fnc_uses_lists=True,
-            var_type=var_type,
-            **kwargs
-        )
-
-    def _eval(self, items):
-        trajectory = paths.Trajectory(items)
-
-        if self._topology is None:
-            self._topology = trajectory.topology.md
-
-        t = trajectory.md(self._topology)
-        arr = self.callable_fcn(t)
-
-        return arr
-=======
->>>>>>> 17c880a3
 
 class CV_Function(CV_Callable):
     """Make any function `f` into a `CollectiveVariable`.
@@ -1333,24 +738,12 @@
     f_kwargs
     """
 
-<<<<<<< HEAD
-    _allowed_modules = ['msmbuilder']
-=======
     allow_marshal = True
     allowed_modules = ['mdtraj', 'msmbuilder', 'math', 'numpy', 'pandas']
->>>>>>> 17c880a3
 
     def __init__(
             self,
             name,
-<<<<<<< HEAD
-            cls,
-            dimensions=1,
-            store_cache=True,
-            fnc_uses_lists=False,
-            var_type=None,
-            **kwargs):
-=======
             f,
             cv_return_type='float',
             cv_return_shape=None,
@@ -1360,7 +753,6 @@
             cv_store_cache=True,
             **kwargs
     ):
->>>>>>> 17c880a3
         """
         Parameters
         ----------
@@ -1381,21 +773,7 @@
         --------
         openpathsampling.CV_Callable
 
-<<<<<<< HEAD
-        super(CV_Class, self).__init__(
-            name,
-            dimensions=dimensions,
-            store_cache=store_cache,
-            fnc_uses_lists=fnc_uses_lists,
-            var_type=var_type
-        )
-        self.callable_cls = cls
-        self.kwargs = kwargs
-        self._instance = cls(**kwargs)
-        return
-=======
-        """
->>>>>>> 17c880a3
+        """
 
         super(CV_Function, self).__init__(
             name,
@@ -1424,35 +802,6 @@
         # here the kwargs are used in the callable when it is evaluated
         return self.c(items, **self.kwargs)
 
-<<<<<<< HEAD
-        return {
-            'name': self.name,
-            'cls': cls,
-            'dimensions': self.dimensions,
-            'store_cache': self.store_cache,
-            'kwargs': self.kwargs
-        }
-
-    @classmethod
-    def from_dict(cls, dct):
-        c = None
-        c_dict = dct['cls']
-        if c_dict is not None:
-            if '_module' in c_dict:
-                module = c_dict['_module']
-                packages = module.split('.')
-                if packages[0] in cls._allowed_modules:
-                    imp = __import__(module)
-                    c = getattr(imp, c_dict['_name'])
-
-        return cls(
-            name=dct['name'],
-            cls=c,
-            dimensions=dct['dimensions'],
-            store_cache=dct['store_cache'],
-            **dct['kwargs']
-        )
-=======
     def to_dict(self):
         dct = super(CV_Callable, self).to_dict()
         dct['f'] = self.callable_to_dict(self.f)
@@ -1466,21 +815,15 @@
         obj.kwargs = dct['kwargs']
         return obj
 
->>>>>>> 17c880a3
 
 class CV_Class(CV_Callable):
     """Turn any callable class into a `CollectiveVariable`.
 
-<<<<<<< HEAD
-            if self.kwargs != other.kwargs:
-                return False
-=======
     The class instance will be called with snapshots. The instance itself
     will be created using the given c_kwargs.
     """
 
     allowed_modules = ['msmbuilder']
->>>>>>> 17c880a3
 
     def __init__(
             self,
@@ -1546,14 +889,9 @@
         obj._instance = obj.c(**obj.kwargs)
         return obj
 
-<<<<<<< HEAD
-class CV_MD_Function(CV_Function):
-    """Make `CollectiveVariable` from `fcn` that takes mdtraj.trajectory as input.
-=======
 
 class CV_MDTraj_Function(CV_Function):
     """Make `CollectiveVariable` from `f` that takes mdtraj.trajectory as input.
->>>>>>> 17c880a3
 
     This is identical to CV_Function except that the function is called with
     an mdraj.Trajetory object instead of the openpathsampling.Trajectory one using
@@ -1573,17 +911,6 @@
 
     def __init__(self,
                  name,
-<<<<<<< HEAD
-                 fcn,
-                 template=None,
-                 dimensions=None,
-                 store_cache=True,
-                 fnc_uses_lists=True,
-                 var_type='numpy.float32',
-                 unit=None,
-                 single_as_scalar=True,
-                 **kwargs):
-=======
                  f,
                  cv_return_type='numpy.float32',
                  cv_return_shape=None,
@@ -1594,7 +921,6 @@
                  cv_single_as_scalar=True,
                  **kwargs
                  ):
->>>>>>> 17c880a3
         """
         Parameters
         ----------
@@ -1614,20 +940,19 @@
 
         """
 
-<<<<<<< HEAD
-        super(CV_MD_Function, self).__init__(
+        super(CV_MDTraj_Function, self).__init__(
             name,
-            fcn,
-            template=template,
-            dimensions=dimensions,
-            store_cache=store_cache,
-            fnc_uses_lists=fnc_uses_lists,
-            var_type=var_type,
-            unit=unit,
+            f,
+            cv_return_type=cv_return_type,
+            cv_return_shape=cv_return_shape,
+            cv_return_simtk_unit=cv_return_simtk_unit,
+            cv_time_reversible=cv_time_reversible,
+            cv_requires_lists=cv_requires_lists,
+            cv_store_cache=cv_store_cache,
             **kwargs
         )
 
-        self.single_as_scalar = single_as_scalar
+        self.single_as_scalar = cv_single_as_scalar
         self._topology = None
 
     def _eval(self, items):
@@ -1637,21 +962,22 @@
             self._topology = trajectory.topology.md
 
         t = trajectory.md(self._topology)
-        arr = self.callable_fcn(t, **self.kwargs)
+        arr = self.f(t, **self.kwargs)
         if self.single_as_scalar and arr.shape[-1] == 1:
             return arr.reshape(arr.shape[:-1])
         else:
             return arr
 
     def to_dict(self):
-        dct = super(CV_MD_Function, self).to_dict()
+        dct = super(CV_MDTraj_Function, self).to_dict()
         dct['single_as_scalar'] = self.single_as_scalar
         return dct
 
     @classmethod
     def from_dict(cls, dct):
-        obj = super(CV_MD_Function, cls).from_dict(dct)
+        obj = super(CV_MDTraj_Function, cls).from_dict(dct)
         obj.single_as_scalar = dct['single_as_scalar']
+        obj._topology = None
 
         return obj
 
@@ -1695,21 +1021,6 @@
             var_type='numpy.float32'
         )
         self.single_as_scalar = single_as_scalar
-=======
-        super(CV_MDTraj_Function, self).__init__(
-            name,
-            f,
-            cv_return_type=cv_return_type,
-            cv_return_shape=cv_return_shape,
-            cv_return_simtk_unit=cv_return_simtk_unit,
-            cv_time_reversible=cv_time_reversible,
-            cv_requires_lists=cv_requires_lists,
-            cv_store_cache=cv_store_cache,
-            **kwargs
-        )
-
-        self.single_as_scalar = cv_single_as_scalar
->>>>>>> 17c880a3
         self._topology = None
 
     def _eval(self, items):
@@ -1719,7 +1030,6 @@
             self._topology = trajectory.topology.md
 
         t = trajectory.md(self._topology)
-<<<<<<< HEAD
         arr =self.callable_fcn(t, **self.kwargs)
 
         if arr.shape[-1] != self.dimensions:
@@ -1730,27 +1040,9 @@
             return arr.reshape(arr.shape[:-1])
         else:
             return arr
-=======
-        arr = self.f(t, **self.kwargs)
-        if self.single_as_scalar and arr.shape[-1] == 1:
-            return arr.reshape(arr.shape[:-1])
-        else:
-            return arr
-
-    def to_dict(self):
-        dct = super(CV_MDTraj_Function, self).to_dict()
-        dct['single_as_scalar'] = self.single_as_scalar
-        return dct
-
-    @classmethod
-    def from_dict(cls, dct):
-        obj = super(CV_MDTraj_Function, cls).from_dict(dct)
-        obj.single_as_scalar = dct['single_as_scalar']
-        obj._topology = None
-
-        return obj
->>>>>>> 17c880a3
-
+
+
+class CV_Featurizer(CV_Class):
 
 class CV_MSMB_Featurizer(CV_Class):
     """
@@ -1761,11 +1053,7 @@
     single_as_scalar
     """
 
-<<<<<<< HEAD
-    def __init__(self, name, featurizer, store_cache=True, single_as_scalar=True, **kwargs):
-=======
     def __init__(self, name, featurizer, cv_store_cache=True, cv_single_as_scalar=True, **kwargs):
->>>>>>> 17c880a3
         """
 
         Parameters
@@ -1798,20 +1086,6 @@
         md_kwargs.update(kwargs)
 
         # turn Snapshot and Trajectory into md.trajectory
-<<<<<<< HEAD
-        for key in kwargs:
-            if kwargs[key].__class__ is paths.Snapshot:
-                kwargs[key] = kwargs[key].md()
-            elif kwargs[key].__class__ is paths.Trajectory:
-                kwargs[key] = kwargs[key].md()
-
-        self._feat = featurizer(**kwargs)
-        self.single_as_scalar = single_as_scalar
-
-        dimensions = self._feat.n_features
-        if self.single_as_scalar and dimensions == 1:
-            dimensions = None
-=======
         for key in md_kwargs:
             if md_kwargs[key].__class__ is paths.Snapshot:
                 md_kwargs[key] = md_kwargs[key].md()
@@ -1820,7 +1094,6 @@
 
         self._instance = featurizer(**md_kwargs)
         self.single_as_scalar = cv_single_as_scalar
->>>>>>> 17c880a3
 
         return_shape = self._instance.n_features
         if self.single_as_scalar and return_shape == 1:
@@ -1828,16 +1101,6 @@
 
         super(CV_Class, self).__init__(
             name,
-<<<<<<< HEAD
-            cls=featurizer,
-            dimensions=dimensions,
-            store_cache=store_cache,
-            fnc_uses_lists=True,
-            var_type='numpy.float32',
-            **self.kwargs
-        )
-
-=======
             c=featurizer,
             cv_return_type='numpy.float32',
             cv_return_shape=return_shape,
@@ -1852,7 +1115,6 @@
     def featurizer(self):
         return self.c
 
->>>>>>> 17c880a3
     _compare_keys = ['name']
     allowed_modules = ['msmbuilder']
 
@@ -1863,14 +1125,6 @@
         ptraj = trajectory.md()
 
         # run the featurizer
-<<<<<<< HEAD
-        arr = self._feat.partial_transform(ptraj)
-
-        if self.single_as_scalar and arr.shape[-1] == 1:
-            return arr.reshape(arr.shape[:-1])
-        else:
-            return arr
-=======
         arr = self._instance.partial_transform(ptraj)
 
         if self.single_as_scalar and arr.shape[-1] == 1:
@@ -1896,5 +1150,4 @@
             cv_single_as_scalar=dct['single_as_scalar'],
             **dct['kwargs']
         )
-        return obj
->>>>>>> 17c880a3
+        return obj