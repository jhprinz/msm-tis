"""

@author: JH Prinz
"""
import functools
import weakref

from .base import StorableObject
from six import exec_


# =============================================================================
# Loader Proxy
# =============================================================================

class LoaderProxy(object):
    """
    A proxy that loads an underlying object if attributes are accessed
    """
    __slots__ = ['_subject', '__uuid__', '_store', '__weakref__']

    # add a global stash to remember existing Proxy objects
    _stash = weakref.WeakValueDictionary()

    @classmethod
    def new(cls, store, uid):
        obj = LoaderProxy._stash.get(uid)
        if obj is not None:
            return obj
        else:
            obj = cls(store, uid)
            LoaderProxy._stash[uid] = obj
            return obj

    def __init__(self, store, uid):
        self.__uuid__ = uid
        self._store = store
        self._subject = None

    @property
    def __subject__(self):
        if self._subject is not None:
            obj = self._subject()
            if obj is not None:
                return obj

        ref = self._load_()

        if ref is None:
            return None

        self._subject = weakref.ref(ref)
        return ref

    @property
    def reversed(self):
        return LoaderProxy.new(self._store, StorableObject.ruuid(self.__uuid__))

    @property
    def _reversed(self):
        return LoaderProxy.new(self._store, StorableObject.ruuid(self.__uuid__))

    def __eq__(self, other):
        if self is other:
            return True

        if hasattr(other, '__uuid__'):
            return self.__uuid__ == other.__uuid__

        return NotImplemented

    def __getitem__(self, item):
        return self.__subject__[item]

    def __ne__(self, other):
        return not self == other

    def __hash__(self):
        return self.__uuid__ & 1152921504606846975

    def __len__(self):
        return len(self.__subject__)

    @property
    def __class__(self):
        return self._store.content_class

    def __getattr__(self, item):
        return getattr(self.__subject__, item)

    def _load_(self):
        """
        Call the loader and get the referenced object
        """
        try:
<<<<<<< HEAD
            # print 'load', self.__class__.__name__, self._idx
            return self._store[self._idx]
        except KeyError as e:
            if type(self._idx) is int:
=======
            return self._store.load(self.__uuid__)
        except KeyError:
            if type(self.__uuid__) is int:
>>>>>>> bb7b266b
                raise RuntimeWarning(
                    'Index %s is not in store. This should never happen!' %
                    self._idx)
            else:
                raise RuntimeWarning(
                    'Object %s is not in store. Attach it using fallbacks.' %
                    self._idx)


class DelayedLoader(object):
    """
    Descriptor class to handle proxy objects in attributes

    If a proxy is stored in an attribute then the full object will be returned
    """
    def __get__(self, instance, owner):
        if instance is not None:
            obj = instance._lazy[self]
            if hasattr(obj, '_idx'):
                return obj.__subject__
            else:
                return obj
        else:
            return self

    def __set__(self, instance, value):
        instance._lazy[self] = value


def lazy_loading_attributes(*attributes):
    """
    Set attributes in the decorated class to be handled as lazy loaded objects.

    An attribute that is added here will be turned into a special descriptor
    that will dynamically load an objects if it is represented internally as a
    LoaderProxy object and will return the real object, not the proxy!

    The second thing you can do is that saving using the `.write()` command will
    automatically remove the real object and turn the stored object into
    a proxy

    Notes
    -----
    This decorator will obfuscate the __init__ signature in Python 2.
    This is fixed in Python 3.4+

    Examples
    --------
    Set an attribute to a LoaderProxy

    >>> my_obj.lazy_attribute = LoaderProxy(snapshot_store, 13)

    >>> print my_obj.lazy_attribute
    openpathsampling.Snapshot object

    It will not return the proxy. This is completely hidden.

    If you want to use the intelligent saving that will remove the reference
    to the object you can do
    >>> sample_store.write('parent', index, my_sample)

    After this call the attribute `my_sample.parent` will be turned into
    a proxy

    """
    def _decorator(cls):
        for attr in attributes:
            setattr(cls, attr, DelayedLoader())

        _super_init = cls.__init__

        code = 'def _init(self, %s):'

        source_code = '\n'.join(code)
        cc = compile(source_code, '<string>', 'exec')
        #exec cc in locals()
        exec_(cc, locals())

        @functools.wraps(cls.__init__)
        def _init(self, *args, **kwargs):
            self._lazy = {}
            _super_init(self, *args, **kwargs)

        cls.__init__ = _init
        return cls

    return _decorator<|MERGE_RESOLUTION|>--- conflicted
+++ resolved
@@ -93,16 +93,9 @@
         Call the loader and get the referenced object
         """
         try:
-<<<<<<< HEAD
-            # print 'load', self.__class__.__name__, self._idx
-            return self._store[self._idx]
-        except KeyError as e:
-            if type(self._idx) is int:
-=======
             return self._store.load(self.__uuid__)
         except KeyError:
             if type(self.__uuid__) is int:
->>>>>>> bb7b266b
                 raise RuntimeWarning(
                     'Index %s is not in store. This should never happen!' %
                     self._idx)
