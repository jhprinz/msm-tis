"""
Created on 19.07.2014

@author: Jan-Hendrik Prinz
@author: David W. H. Swenson
"""

import numpy as np
import random

import openpathsampling as paths
from openpathsampling.todict import OPSNamed, OPSObject

import logging
from ops_logging import initialization_logging

from treelogic import TreeMixin

logger = logging.getLogger(__name__)
init_log = logging.getLogger('openpathsampling.initialization')

# TODO: Remove if really not used anymore otherwise might move to utils or tools
def make_list_of_pairs(l):
    """
    Converts input from several possible formats into a list of pairs: used
    to clean input for swap-like moves.

    Allowed input formats:
    * flat list of length 2N
    * list of pairs
    * None (returns None)

    Anything else will lead to a ValueError or AssertionError
    """
    if l is None:
        return None

    len_l = len(l) # raises TypeError, avoids everything else

    # based on first element, decide whether this should be a list of lists
    # or a flat list
    try:
        len_l0 = len(l[0])
        list_of_lists = True
    except TypeError:
        list_of_lists = False

    if list_of_lists:
        for elem in l:
            assert len(elem)==2, "List of lists: inner list length != 2"
        outlist = l
    else:
        assert len(l) % 2 == 0, "Flattened list: length not divisible by 2"
        outlist = [
            [a, b] for (a, b) in zip(l[slice(0, None, 2)], l[slice(1, None,2 )])
        ]
    # Note that one thing we don't check is whether the items are of the
    # same type. That might be worth doing someday; for now, we trust that
    # part to work.
    return outlist


class PathMover(TreeMixin, OPSNamed):
    """
    A PathMover is the description of a move in replica space.
    
    Notes
    -----
    A pathmover takes a SampleSet() and returns PathMoveChange() that is
    used to change the old SampleSet() to the new one.

    SampleSet1 + PathMoveChange1 => SampleSet2

    A PathMoveChange is effectively a list of Samples. The change acts upon
    a SampleSet by replacing existing Samples in the same ensemble
    sequentially.

    SampleSet({samp1(ens1), samp2(ens2), samp3(ens3)}) +
        PathMoveChange([samp4(ens2)])
        => SampleSet({samp1(ens1), samp4(ens2), samp3(ens3)})

    Note, that a SampleSet is an unordered list (or a set). Hence the ordering
    in the example is arbitrary.
    
    Potential future change: `engine` is not needed for all PathMovers
    (replica exchange, ensemble hopping, path reversal, and moves which
    combine these [state swap] have no need for the engine). Maybe that
    should be moved into only the ensembles that need it? ~~~DWHS

    Also, I agree with the separating trial and acceptance. We might choose
    to use a different acceptance criterion than Metropolis. For example,
    the "waste recycling" approach recently re-discovered by Frenkel (see
    also work by Athenes, Jourdain, and old work by Kalos) might be
    interesting. I think the best way to do this is to keep the acceptance
    in the PathMover, but have it be a separate class ~~~DWHS
    """

    def __init__(self):
        OPSNamed.__init__(self)

        self._in_ensembles = None
        self._out_ensembles = None
        self._len = None

#        initialization_logging(logger=init_log, obj=self,
#                               entries=['ensembles'])

    _is_ensemble_change_mover = None
    @property
    def is_ensemble_change_mover(self):
        if self._is_ensemble_change_mover is None:
            return False
        else:
            return self._is_ensemble_change_mover

    _is_canonical = None
    @property
    def is_canonical(self):
        return self._is_canonical


    @property
    def default_name(self):
        return self.__class__.__name__[:-5]

    # +-------------------------------------------------------------------------
    # | tree implementation overrides
    # +-------------------------------------------------------------------------

    @property
    def _subnodes(self):
        return self.submovers

    @property
    def identifier(self):
        return self

    @staticmethod
    def _default_match(original, test):
        if isinstance(test, paths.PathMover):
            return original is test
        elif issubclass(test, paths.PathMover):
            return original.__class__ is test
        else:
            return False

    @property
    def submovers(self):
        """
        Returns a list of submovers

        Returns
        -------
        list of openpathsampling.PathMover
            the list of sub-movers
        """
        return []

    @staticmethod
    def _flatten(ensembles):
        if type(ensembles) is list:
            return [s for ens in ensembles for s in PathMover._flatten(ens)]
        else:
            return [ensembles]

    def _ensemble_signature(self, as_set=False):
        """Return tuple form of (input_ensembles, output_ensembles).
        
        Useful for MoveScheme, e.g., identifying which movers should be
        removed as part of a replacement.
        """
        inp = tuple(self.input_ensembles)
        out = tuple(self.output_ensembles)
        if as_set:
            inp = set(inp)
            out = set(out)
        return (inp, out)
               
    @property
    def ensemble_signature(self):
        return self._ensemble_signature(as_set=False)

    @property
    def ensemble_signature_set(self):
        return self._ensemble_signature(as_set=True)

    @property
    def input_ensembles(self):
        """Return a list of possible used ensembles for this mover

        This list contains all Ensembles from which this mover might pick
        samples. This is very useful to determine on which ensembles a
        mover acts for analysis and sanity checking.

        Returns
        -------
        list of Ensemble
            the list of input ensembles
        """
        if self._in_ensembles is None:
            ensembles = self._get_in_ensembles()

            self._in_ensembles = list(set(self._flatten(ensembles)))

        return self._in_ensembles

    @property
    def output_ensembles(self):
        """Return a list of possible returned ensembles for this mover

        This list contains all Ensembles for which this mover might return
        samples. This is very useful to determine on which ensembles a
        mover affects in later steps for analysis and sanity checking.

        Returns
        -------
        list of Ensemble
            the list of output ensembles
        """

        if self._out_ensembles is None:
            ensembles = self._get_out_ensembles()

            self._out_ensembles = list(set(self._flatten(ensembles)))

        return self._out_ensembles

    def _get_in_ensembles(self):
        """Function that computes the list of input ensembles
        """
        return []

    def _get_out_ensembles(self):
        """Function that computes the list of output ensembles

        Default is the same as in_ensembles
        """
        return self._get_in_ensembles()

    def legal_sample_set(self, globalstate, ensembles=None, replicas='all'):
        """
        This returns all the samples from globalstate which are in both
        self.replicas and the parameter ensembles. If ensembles is None, we
        use self.ensembles. If you want all ensembles allowed, pass
        ensembles='all'.
        """
        mover_replicas = globalstate.replica_list()

        if replicas == 'all':
            selected_replicas = globalstate.replica_list()
        else:
            selected_replicas = replicas

        reps = list(set(mover_replicas) & set(selected_replicas))
        rep_samples = []
        for rep in reps:
            rep_samples.extend(globalstate.all_from_replica(rep))

        # logger.debug("ensembles = " + str([ensembles]))
        # logger.debug("self.ensembles = " + str(self.ensembles))
        if ensembles is None:
            ensembles = 'all'

        if ensembles == 'all':
            legal_samples = rep_samples
        else:
            ens_samples = []
            if type(ensembles) is not list:
                ensembles = [ensembles]
            for ens in ensembles:
                # try:
                #     ens_samples.extend(globalstate.all_from_ensemble(ens[0]))
                # except TypeError:
                ens_samples.extend(globalstate.all_from_ensemble(ens))
            legal_samples = list(set(rep_samples) & set(ens_samples))

        return legal_samples

    def select_sample(self, globalstate, ensembles=None, replicas=None):
        """
        Returns one of the legal samples given self.replica and the ensemble
        set in ensembles.

        TODO: This must be saved somehow (it is actually I think), otherwise
        Samples are not reproducible when applied to a SampleSet!
        """
        if replicas is None:
            replicas = 'all'

        logger.debug("replicas: "+str(replicas)+" ensembles: "+repr(ensembles))
        legal = self.legal_sample_set(globalstate, ensembles, replicas)
        for sample in legal:
            logger.debug("legal: (" + str(sample.replica)
                         + "," + str(sample.trajectory)
                         + "," + repr(sample.ensemble)
                         + ")")
        selected = random.choice(legal)
        logger.debug("selected sample: (" + str(selected.replica)
                     + "," + str(selected.trajectory)
                     + "," + repr(selected.ensemble)
                     + ")")
        return selected

    def move(self, globalstate):
        """
        Run the generation starting with the initial globalstate specified.

        Parameters
        ----------
        globalstate : SampleSet
            the initially used sampleset
        
        Returns
        -------        
        samples : PathMoveChange
            the PathMoveChange instance describing the change from the old to
            the new SampleSet

        """

        return paths.EmptyPathMoveChange()  # pragma: no cover

    def __str__(self):
        if self.name == self.__class__.__name__:
            return self.__repr__()
        else:
            return self.name


###############################################################################
# MOVER TYPES
###############################################################################

class MoverType(object):
    pass


class SwappingMover(MoverType):
    """
    A mover that swaps samples from ensembles in some way. Relevant for mixing
    """


###############################################################################
# GENERATORS
###############################################################################

class SampleGeneratingMover(PathMover):
    engine = None

    def __init__(self):
        super(SampleGeneratingMover, self).__init__()

    @classmethod
    def metropolis(cls, trials):
        """Implements the Metropolis acceptance for a list of trial samples

        The Metropolis uses the .bias for each sample and checks of samples
        are valid - are in the proposed ensemble. This will give an acceptance
        probability for all samples. If the product is smaller than a random
        number the change will be accepted.

        Parameters
        ----------
        trials : list of openpathsampling.Sample
            the list of all samples to be applied in a change.

        Returns
        -------
        bool
            True if the trial is accepted, False otherwise
        details : openpathsampling.MoveDetails
            Returns a MoveDetails object that contains information about the
            decision, i.e. total acceptance and random number

        """

        shoot_str = "MC in {cls} using samples {trials}"
        logger.info(shoot_str.format(cls=cls.__name__, trials=trials))
        trial_dict = dict()
        for trial in trials:
            trial_dict[trial.ensemble] = trial

        accepted = True
        probability = 1.0

        for ens, sample in trial_dict.iteritems():
            valid = ens(sample.trajectory)
            if not valid:
                # one sample not valid reject
                accepted = False
                break
            else:
                probability *= sample.bias

        rand = random.random()

        if rand > probability:
            # rejected
            accepted = False

        details = paths.MoveDetails(
            total_acceptance=probability,
            random_value=rand
        )

        return accepted, details

    @property
    def submovers(self):
        # GeneratingMovers do not have submovers!
        return []

    def _called_ensembles(self):
        """Function to determine which ensembles to pick samples from

        Returns
        -------
        list of Ensemble
            the list of ensembles. Samples can then be selected using
            PathMover.select_sample
        """

        # Default is that the list of ensembles is in self.ensembles
        return []

    def move(self, globalstate):
        # 1. pick a set of ensembles (in case we allow to pick several ones)
        ensembles = self._called_ensembles()

        # 2. pick samples from these ensembles
        samples = [self.select_sample(globalstate, ens) for ens in ensembles]

        # 3. pass these samples to the generator
        trials = self(*samples)

        # 4. accept/reject
        accepted, details = self._accept(trials)

        # 5. and return a PMC
        if accepted:
            return paths.AcceptedSamplePathMoveChange(
                samples=trials,
                mover=self,
                details=details
            )
        else:
            return paths.RejectedSamplePathMoveChange(
                samples=trials,
                mover=self,
                details=details
            )

    def __call__(self, *args):
        """Generate trial samples directly

        PathMovers can also be called directly with a list of samples that are
        then used to generate new samples. If the GeneratingMover is used as a move
        the move will first determine the input samples and then pass these to
        this function
        """

        # Default is that the original samples are returned
        return args

    def _accept(self, trials):
        """Function to determine the acceptance of a trial

        Defaults to calling the Metropolis acceptance criterion for all returned
        trial samples. Means all samples most be valid and accepted.
        """
        return self.metropolis(trials)


###############################################################################
# SHOOTING GENERATORS
###############################################################################

class EngineGeneratingMover(SampleGeneratingMover):
    """Baseclass for GeneratingMovers that use an engine
    """

    engine = None

class ShootGeneratingMover(EngineGeneratingMover):
    """Main class for GeneratingMovers using ShootingMoves

    Attributes
    ----------
    selector
    ensemble
    """
    def __init__(self, ensemble, selector):
        """
        Parameters
        ----------
        ensemble : openpathsampling.Ensemble
            the specific ensemble to be shot from
        selector : openpathsampling.ShootingPointSelector
            the shootingpoint selector to determine the shooting point in the
            move

        """
        super(ShootGeneratingMover, self).__init__()
        self.selector = selector
        self.ensemble = ensemble

    def _called_ensembles(self):
        # return a single ensemble
        return [self.ensemble]

    def _get_in_ensembles(self):
        return [self.ensemble]

    def __call__(self, trial):
        initial_trajectory = trial.trajectory

        dynamics_ensemble = trial.ensemble
        replica = trial.replica

        initial_point = self.selector.pick(initial_trajectory)
        trial_point = self._shoot(initial_point, dynamics_ensemble)

        bias = initial_point.sum_bias / trial_point.sum_bias

        trial_details = paths.SampleDetails(
            initial_point=initial_point,
            trial_point=trial_point,
        )

        trial = paths.Sample(
            replica=replica,
            trajectory=trial_point.trajectory,
            ensemble=dynamics_ensemble,
            parent=trial,
            details=trial_details,
            mover=self,
            bias=bias
        )

        trials = [trial]

        return trials

    def _shoot(self, shooting_point, ensemble):
        """Implementation of the shooting

        Parameters
        ----------
        shooting_point : ShootingPoint
            the initial shooting point instance containing a reference to the
            initial trajectory
        ensemble : Ensemble
            the ensemble for which the trajectory is to be created. This defines
            the stopping criterion

        Returns
        -------
        ShootingPoint
            the final shooting point referencing the final trajectory
        """
        return shooting_point


class ForwardShootGeneratingMover(ShootGeneratingMover):
    """A forward shooting sample generator
    """
    def _shoot(self, shooting_point, ensemble):
        shoot_str = "Shooting {sh_dir} from frame {fnum} in [0:{maxt}]"
        logger.info(shoot_str.format(fnum=shooting_point.index,
                                     maxt=len(shooting_point.trajectory)-1,
                                     sh_dir="forward",
                                    ))

        # Run until one of the stoppers is triggered
        partial_trajectory = self.engine.generate(
            shooting_point.snapshot.copy(),
            running = [
                paths.PrefixTrajectoryEnsemble(
                    ensemble,
                    shooting_point.trajectory[0:shooting_point.index]
                ).can_append,
                self.engine.max_length_stopper.can_append
            ]
        )

        trial_trajectory = \
            shooting_point.trajectory[0:shooting_point.index] + \
            partial_trajectory

        trial_point = paths.ShootingPoint(
            shooting_point.selector,
            trial_trajectory,
            shooting_point.index
        )

        return trial_point


class BackwardShootGeneratingMover(ShootGeneratingMover):
    """A Backward shooting generator
    """
    def _shoot(self, shooting_point, ensemble):
        shoot_str = "Shooting {sh_dir} from frame {fnum} in [0:{maxt}]"
        logger.info(shoot_str.format(
            fnum=shooting_point.index,
            maxt=len(shooting_point.trajectory)-1,
            sh_dir="backward"
        ))

        # Run until one of the stoppers is triggered
        partial_trajectory = self.engine.generate(
            shooting_point.snapshot.reversed_copy(),
            running = [
                paths.SuffixTrajectoryEnsemble(
                    ensemble,
                    shooting_point.trajectory[shooting_point.index + 1:]
                ).can_prepend,
                self.engine.max_length_stopper.can_append
            ]
        )

        trial_trajectory = \
            partial_trajectory.reversed + \
            shooting_point.trajectory[shooting_point.index + 1:]

        trial_point = paths.ShootingPoint(
            shooting_point.selector,
            trial_trajectory,
            len(partial_trajectory) - 1
        )

        return trial_point

# TODO: This doubling might be superfluous


class ShootMover(ShootGeneratingMover):
    """
    A pathmover that implements a general shooting algorithm
    """


class ForwardShootMover(ForwardShootGeneratingMover):
    """
    A pathmover that implements the forward shooting algorithm
    """


class BackwardShootMover(BackwardShootGeneratingMover):
    """
    A pathmover that implements the backward shooting algorithm
    """


###############################################################################
# EXTENDING GENERATORS
###############################################################################

class ExtendingGeneratingMover(EngineGeneratingMover):
    """
    Sample GeneratingMover that creates Samples using extensions

    Extending will create samples in a super ensemble from samples
    in a smaller ensemble by forward or backward extending the original
    sample until it is in the target ensemble. This requires the the target
    ensemble is reachable from the initial ensemble
    """
    def __init__(self, ensemble, target_ensemble):
        """
        Parameters
        ----------
        ensemble : openpathsampling.Ensemble
            the initial ensemble to be started from
        extend_ensemble : openpathsampling.Ensemble
            the target ensemble

        """
        super(ExtendingGeneratingMover, self).__init__(
        )
        self.ensemble = ensemble
        self.target_ensemble = target_ensemble

    def _called_ensembles(self):
        return [self.ensemble]

    def _get_in_ensembles(self):
        return [self.ensemble]

    def _get_out_ensembles(self):
        return [self.target_ensemble]

    def __call__(self, trial):
        initial_trajectory = trial.trajectory

        replica = trial.replica
        trial_trajectory = self._extend(
            initial_trajectory,
            self.target_ensemble
        )

        trial_details = paths.SampleDetails(
        )

        # the actual bias would be 0.0 since we will never be able to do the
        # reverse move. Since this is the opposite of subtraj we set both
        # proposal bias for these to 100% which means no bias

        trial = paths.Sample(
            replica=replica,
            trajectory=trial_trajectory,
            ensemble=self.target_ensemble,
            parent=trial,
            details=trial_details,
            mover=self,
            bias=1.0
        )

        trials = [trial]

        return trials

    def _extend(self, initial_trajectory, ensemble):
        return initial_trajectory


class ForwardExtendGeneratingMover(ExtendingGeneratingMover):
    """
    A Sample GeneratingMover implementing Forward Extension
    """
    def _extend(self, initial_trajectory, ensemble):
        shoot_str = "Extending {sh_dir} from frame {fnum} in [0:{maxt}]"
        logger.info(shoot_str.format(
            fnum=len(initial_trajectory)-1,
            maxt=len(initial_trajectory)-1,
            sh_dir="forward"
        ))

        # Run until one of the stoppers is triggered
        partial_trajectory = self.engine.generate(
            initial_trajectory[-1],
            running = [
                paths.PrefixTrajectoryEnsemble(
                    ensemble,
                    initial_trajectory[:-1]
                ).can_append,
                self.engine.max_length_stopper.can_append
            ]
        )

        trial_trajectory = initial_trajectory + partial_trajectory[1:]

        return trial_trajectory


class BackwardExtendGeneratingMover(ExtendingGeneratingMover):
    """
    A Sample GeneratingMover implementing Backward Extension
    """
    def _extend(self, initial_trajectory, ensemble):
        shoot_str = "Extending {sh_dir} from frame {fnum} in [0:{maxt}]"
        logger.info(shoot_str.format(
            fnum=0,
            maxt=len(initial_trajectory)-1,
            sh_dir="backward",
        ))

        # Run until one of the stoppers is triggered
        partial_trajectory = self.engine.generate(
            initial_trajectory[0].reversed,
            running = [
                paths.SuffixTrajectoryEnsemble(
                    ensemble,
                    initial_trajectory[1:]
                ).can_prepend,
                self.engine.max_length_stopper.can_append
            ]
        )

        trial_trajectory = partial_trajectory.reversed + initial_trajectory[1:]
        return trial_trajectory


class ForwardExtendMover(ForwardExtendGeneratingMover):
    """Creates a new sample by extending forward to a new ensemble
    """


class BackwardExtendMover(BackwardExtendGeneratingMover):
    """Creates a new sample by extending backward to a new ensemble
    """


###############################################################################
# REPLICA EXCHANGE GENERATORS
###############################################################################

class ReplicaExchangeGeneratingMover(SampleGeneratingMover):
    """
    A Sample GeneratingMover implementing a standard Replica Exchange
    """
    _is_ensemble_change_mover = True

    def __init__(self, ensemble1, ensemble2, bias=None):
        """
        Parameters
        ----------
        ensemble1 : openpathsampling.Ensemble
            one of the ensemble between to make the repex move
        ensemble2 : openpathsampling.Ensemble
            one of the ensemble between to make the repex move
        bias : list of float
            bias is not used yet

        """
        # either replicas or ensembles must be a list of pairs; more
        # complicated filtering can be done with a wrapper class
        super(ReplicaExchangeGeneratingMover, self).__init__()
        # TODO: add support for bias; cf EnsembleHopMover
        self.bias = bias
        self.ensemble1 = ensemble1
        self.ensemble2 = ensemble2

        initialization_logging(logger=init_log, obj=self,
                               entries=['bias', 'ensemble1', 'ensemble2'])

    def _called_ensembles(self):
        return [self.ensemble1, self.ensemble2]
<<<<<<< HEAD
=======

    def _get_in_ensembles(self):
        return [self.ensemble1, self.ensemble2]

    def _get_out_ensembles(self):
        return [self.ensemble1, self.ensemble2]
>>>>>>> 84e4a6f1

    def __call__(self, sample1, sample2):
        # convert sample to the language used here before
        trajectory1 = sample1.trajectory
        trajectory2 = sample2.trajectory
        ensemble1 = sample1.ensemble
        ensemble2 = sample2.ensemble
        replica1 = sample1.replica
        replica2 = sample2.replica

        from1to2 = ensemble2(trajectory1)
        logger.debug("trajectory " + repr(trajectory1) +
                     " into ensemble " + repr(ensemble2) +
                     " : " + str(from1to2))
        from2to1 = ensemble1(trajectory2)
        logger.debug("trajectory " + repr(trajectory2) +
                     " into ensemble " + repr(ensemble1) +
                     " : " + str(from2to1))

        trial1 = paths.Sample(
            replica=replica1,
            trajectory=trajectory1,
            ensemble=ensemble2,
            parent=sample1,
            details=SampleDetails(),
            mover=self
        )
        trial2 = paths.Sample(
            replica=replica2,
            trajectory=trajectory2,
            ensemble=ensemble1,
            parent=sample2,
            details=SampleDetails(),
            mover=self
        )

        return [trial1, trial2]


class StateSwapGeneratingMover(SampleGeneratingMover):
    def __init__(self, ensemble1, ensemble2, bias=None):
        """
        A move to swap states for state changing smaples

        This does a replica exchange with prededing PathReversal and
        will only succeed if initial and final state are different

        Parameters
        ----------
        ensemble1 : openpathsampling.Ensemble
            one of the ensemble between to make the swap move
        ensemble2 : openpathsampling.Ensemble
            one of the ensemble between to make the swap move
        bias : list of float
            bias is not used yet

        Notes
        -----
        So, if ensemble1 goes from A to B, then ensemble2 must go from B to A.
        """
        # either replicas or ensembles must be a list of pairs; more
        # complicated filtering can be done with a wrapper class
        super(StateSwapGeneratingMover, self).__init__()
        self.bias = bias
        self.ensemble1 = ensemble1
        self.ensemble2 = ensemble2

        initialization_logging(logger=init_log, obj=self,
                               entries=['bias', 'ensemble1', 'ensemble2'])

    def _called_ensembles(self):
        return [self.ensemble1, self.ensemble2]
<<<<<<< HEAD
=======

    def _get_in_ensembles(self):
        return [self.ensemble1, self.ensemble2]

    def _get_out_ensembles(self):
        return [self.ensemble1, self.ensemble2]
>>>>>>> 84e4a6f1

    def __call__(self, sample1, sample2):
        # convert sample to the language used here before

        # it is almost a RepEx move but the two trajectories are reversed
        trajectory1 = sample1.trajectory.reversed
        trajectory2 = sample2.trajectory.reversed
        ensemble1 = sample1.ensemble
        ensemble2 = sample2.ensemble
        replica1 = sample1.replica
        replica2 = sample2.replica

        from1to2 = ensemble2(trajectory1)
        logger.debug("trajectory " + repr(trajectory1) +
                     " into ensemble " + repr(ensemble2) +
                     " : " + str(from1to2))
        from2to1 = ensemble1(trajectory2)
        logger.debug("trajectory " + repr(trajectory2) +
                     " into ensemble " + repr(ensemble1) +
                     " : " + str(from2to1))

        trial1 = paths.Sample(
            replica=replica1,
            trajectory=trajectory1,
            ensemble=ensemble2,
            parent=sample1,
            details=SampleDetails(),
            mover=self
        )
        trial2 = paths.Sample(
            replica=replica2,
            trajectory=trajectory2,
            ensemble=ensemble1,
            parent=sample2,
            details=SampleDetails(),
            mover=self
        )

        return [trial1, trial2]


class ReplicaExchangeMover(ReplicaExchangeGeneratingMover):
    pass


class StateSwapMover(StateSwapGeneratingMover):
    pass

###############################################################################
# SUBTRAJECTORY GENERATORS
###############################################################################


class RandomSubtrajectorySelectGeneratingMover(SampleGeneratingMover):
    """
    Samples a random subtrajectory satisfying the given subensemble.

    If there are no subtrajectories which satisfy the subensemble, this
    returns the zero-length trajectory.

    Parameters
    ----------
    ensemble : openpathsampling.Ensemble
        the set of allows samples to chose from
    subensemble : openpathsampling.Ensemble
        the subensemble to be searched for
    n_l : int or None
        the number of subtrajectories that need to be found. If
        `None` every number of subtrajectories > 0 is okay.
        Otherwise the move is only accepted if exactly n_l subtrajectories
        are found.

    """
    _is_ensemble_change_mover = True
    def __init__(self, ensemble, sub_ensemble, n_l=None):
        super(RandomSubtrajectorySelectGeneratingMover, self).__init__(
        )
        self.n_l = n_l
        self.ensemble = ensemble
        self.sub_ensemble = sub_ensemble

    def _called_ensembles(self):
        return [ self.ensemble ]

    def _get_in_ensembles(self):
        return [ self.ensemble ]

    def _get_out_ensembles(self):
        return [ self.sub_ensemble ]

    def _choose(self, trajectory_list):
        return random.choice(trajectory_list)

    def __call__(self, trial):
        initial_trajectory = trial.trajectory
        replica = trial.replica
        logger.debug("Working with replica " + str(replica) + " (" + str(initial_trajectory) + ")")

        subtrajs = self.sub_ensemble.split(initial_trajectory)
        logger.debug("Found "+str(len(subtrajs))+" subtrajectories.")

        if (self.n_l is None and len(subtrajs) > 0) or \
            (self.n_l is not None and len(subtrajs) == self.n_l):
            subtraj = self._choose(subtrajs)

            bias = 1.0

            trial = paths.Sample(
                replica=replica,
                trajectory=subtraj,
                ensemble=self.sub_ensemble,
                parent=trial,
                mover=self,
                bias=bias
            )

            trials = [trial]
        else:
            trials = []

        return trials


class RandomSubtrajectorySelectMover(RandomSubtrajectorySelectGeneratingMover):
    """
    Samples a random subtrajectory satisfying the given subensemble.

    If there are no subtrajectories which satisfy the subensemble, this
    returns the zero-length trajectory.
    """


class FirstSubtrajectorySelectMover(RandomSubtrajectorySelectMover):
    """
    Samples the first subtrajectory satifying the given subensemble.

    If there are no subtrajectories which satisfy the ensemble, this returns
    the zero-length trajectory.
    """
    def _choose(self, trajectory_list):
        return trajectory_list[0]


class FinalSubtrajectorySelectMover(RandomSubtrajectorySelectMover):
    """
    Samples the final subtrajectory satifying the given subensemble.

    If there are no subtrajectories which satisfy the ensemble, this returns
    the zero-length trajectory.
    """
    def _choose(self, trajectory_list):
        return trajectory_list[-1]

###############################################################################
# REVERSAL GENERATOR
###############################################################################

class PathReversalGeneratingMover(SampleGeneratingMover):

    def __init__(self, ensemble):
        """
        Parameters
        ----------
        ensemble : openpathsampling.Ensemble
            the specific ensemble to be reversed in
        """
        super(PathReversalGeneratingMover, self).__init__()
        self.ensemble = ensemble

    def _called_ensembles(self):
        return [ self.ensemble ]

    def _get_in_ensembles(self):
        return [ self.ensemble ]

    def __call__(self, trial):
        trajectory = trial.trajectory
        ensemble = trial.ensemble
        replica = trial.replica

        reversed_trajectory = trajectory.reversed

        valid = ensemble(reversed_trajectory)
        logger.info("PathReversal move accepted: "+str(valid))

        bias = 1.0

        trial = paths.Sample(
            replica=replica,
            trajectory=reversed_trajectory,
            ensemble=ensemble,
            mover=self,
            parent=trial,
            bias=bias
        )

        return [trial]


class PathReversalMover(PathReversalGeneratingMover):
    pass


class EnsembleHopGeneratingMover(SampleGeneratingMover):
    _is_ensemble_change_mover = True
    def __init__(self, ensemble, target_ensemble, change_replica=None, bias=None):
        """
        Parameters
        ----------
        ensemble : openpathsampling.Ensemble
            the initial ensemble to be jumped from
        target_ensemble : openpathsampling.Ensemble
            the final ensemble to be jumped to
        change_replica : int of None
            if None the replica id of the chosen sample will not be changed. Otherwise
            the replica id will be set to change_replica. This is useful when hoping to
            ensembles to create a new replica.
        bias : float, dict or None (default)
            gives the bias of accepting (not proposing) a hop. A float will
            be the acceptance for all possible attempts. If a dict is given,
            then it contains a list of ensembles and a matrix. None means
            no bias

        Notes
        -----
        The bias dict has the following form :
            { 'ensembles' : [ens_1, ens_2, ens_n],
              'values' : np.array((n,n))
              }
        The numpy array contains all the acceptance probabilties. If possible
        a HopMover should (as all movers) be used for only a specific hop and
        not multiple ones.
        """
        super(EnsembleHopGeneratingMover, self).__init__()
        # ensembles -- another version might take a value for each ensemble,
        # and use the ratio; this latter is better for CITIS
        self.ensemble = ensemble
        self.target_ensemble = target_ensemble
        self.bias = bias
        self.change_replica = change_replica

        initialization_logging(
            logger=init_log,
            obj=self,
            entries=['bias']
        )

    def _called_ensembles(self):
        return [ self.ensemble ]

    @property
    def submovers(self):
        return []

    def _get_in_ensembles(self):
        return [self.ensemble]

    def _get_out_ensembles(self):
        return [self.target_ensemble]

    def __call__(self, rep_sample):
        ens_from = self.ensemble
        ens_to = self.target_ensemble

        logger.debug("Selected sample: " + repr(rep_sample))
        replica = rep_sample.replica

        if self.change_replica is not None:
            replica = self.change_replica

        logger.info("Attempting ensemble hop from {e1} to {e2} replica ID {rid}".format(
            e1=repr(ens_from), e2=repr(ens_to), rid=repr(replica)))

        trajectory = rep_sample.trajectory
        logger.debug("  selected replica: " + str(replica))
        logger.debug("  initial ensemble: " + repr(rep_sample.ensemble))

        logger.info("Hop starts from legal ensemble: "+str(ens_from(trajectory)))
        logger.info("Hop ends in legal ensemble: "+str(ens_to(trajectory)))

        sample_details = SampleDetails()

        if type(self.bias) is float:
            bias = self.bias
        elif type(self.bias) is dict:
            # special dict
            ens = self.bias['ensembles']
            e1 = ens.index(ens_from)
            e2 = ens.index(ens_to)
            bias = float(self.bias['values'][e1,e2])
        else:
            bias = 1.0

        trial = paths.Sample(
            replica=replica,
            trajectory=trajectory,
            ensemble=ens_to,
            details=sample_details,
            mover=self,
            parent=rep_sample,
            bias=bias
        )

        details = MoveDetails()
        setattr(details, 'initial_ensemble', ens_from)
        setattr(details, 'trial_ensemble', ens_to)
        setattr(details, 'bias', bias)

        return [trial]


class EnsembleHopMover(EnsembleHopGeneratingMover):
    """
    A Mover describing a trial change of ensembles
    """


# ****************************************************************************
#  SELECTION MOVERS
# ****************************************************************************

class SelectionMover(PathMover):
    """
    A general mover that selects a single mover from a set of possibilities

    This is a basic class for all sorts of selectors, like RandomChoice,
    RandomAllowedChoice. The way it works is to generate a list of weights
    and pick a random one using the weights. This is as general as possible
    and is chosen because it also allows to store the possibilities in a
    general way for better comparison

    Attributes
    ----------
    movers : list of openpathsampling.PathMover
        the PathMovers to choose from
    """

    def __init__(self, movers):
        super(SelectionMover, self).__init__()

        self.movers = movers

        initialization_logging(init_log, self,
                               entries=['movers'])

    @property
    def submovers(self):
        return self.movers

    @property
    def is_ensemble_change_mover(self):
        if self._is_ensemble_change_mover is not None:
            return self._is_ensemble_change_mover
        sub_change = False
        for mover in self.movers:
            if mover.is_ensemble_change_mover:
                sub_change = True
                break
        return sub_change


    def _get_in_ensembles(self):
        return [ sub.input_ensembles for sub in self.submovers ]

    def _get_out_ensembles(self):
        return [ sub.output_ensembles for sub in self.submovers ]

    def _selector(self, globalstate):
        # Default always picks by random choice
        return [1.0] * len(self.movers)

    def move(self, globalstate):
        weights = self._selector(globalstate)

        rand = np.random.random() * sum(weights)

        idx = 0
        prob = weights[0]
        while prob <= rand and idx < len(weights):
            idx += 1
            prob += weights[idx]

        logger_str = "{name} ({cls}) selecting {mtype} (index {idx})"
        logger.info(logger_str.format(
            name=self.name,
            cls=self.__class__.__name__,
            idx=idx,
            mtype=self.movers[idx].name
        ))

        mover = self.movers[idx]

        details = MoveDetails()
        details.inputs = []
        details.choice = idx
        details.chosen_mover = mover
        details.probability = weights[idx] / sum(weights)
        details.weights = weights

        path = paths.RandomChoicePathMoveChange(
            mover.move(globalstate),
            mover=self,
            details=details
        )

        return path

class RandomChoiceMover(SelectionMover):
    """
    Chooses a random mover from its movers list, and runs that move. Returns
    the number of samples the submove return.

    For example, this would be used to select a specific replica exchange
    such that each replica exchange is its own move, and which swap is
    selected at random.

    Attributes
    ----------
    movers : list of PathMover
        the PathMovers to choose from
    weights : list of floats
        the relative weight of each PathMover (does not need to be normalized)
    """

    def __init__(self, movers, weights=None):
        super(RandomChoiceMover, self).__init__(movers)

<<<<<<< HEAD
=======
        if weights is None:
            weights = [1.0] * len(movers)

>>>>>>> 84e4a6f1
        self.movers = movers
        self.weights = weights

        initialization_logging(init_log, self,
                               entries=['weights'])

    def _selector(self, globalstate):
<<<<<<< HEAD
        if self.weights is None:
            weights = [1.0] * len(self.movers)
        else:
            weights = self.weights

        return weights
=======
        return self.weights
>>>>>>> 84e4a6f1

class RandomAllowedChoiceMover(RandomChoiceMover):
    """
    Chooses a random mover from its movers which have existing samples.

    This is different from random choice moves in that this mover only picks
    from sub movers that actually can succeed because they have samples in all
    required input_ensembles

    Attributes
    ----------
    movers : list of PathMover
        the PathMovers to choose from
    weights : list of floats
        the relative weight of each PathMover (does not need to be normalized)
    """

    def _selector(self, globalstate):
        if self.weights is None:
            weights = [1.0] * len(self.movers)
        else:
            weights = self.weights

        # this is implemented by setting all weights locally to zero that
        # correspond to movers that will potentially fail since the required
        # input ensembles are not present in the globalstate

        present_ensembles = globalstate.ensembles

        for idx, mover in enumerate(self.movers):
            for ens in mover.input_ensembles:
                if ens not in present_ensembles:
                    # ens might be required but is not present
                    weights[idx] = 0.0

        return weights

class FirstAllowedMover(SelectionMover):
    """
    Chooses a first mover that has samples in all required ensembles.

    A mover can only safely be run, if all inputs can be satisfied. This will pick
    the first mover from the list where all ensembles from input_ensembles are
    found.

    Attributes
    ----------
    movers : list of PathMover
        the PathMovers to choose from
    """

    def _selector(self, globalstate):
        weights = [1.0] * len(self.movers)

        present_ensembles = globalstate.ensembles

        found = False

        for idx, mover in enumerate(self.movers):
            if not found:
                for ens in mover.input_ensembles:
                    if ens not in present_ensembles:
                        # ens might be required but is not present
                        weights[idx] = 0.0

                if weights[idx] > 0.0:
                    found = True
            else:
                weights[idx] = 0.0

        return weights

class LastAllowedMover(SelectionMover):
    """
    Chooses the last mover that has samples in all required ensembles.

    A mover can only safely be run, if all inputs can be satisfied. This will pick
    the last mover from the list where all ensembles from input_ensembles are
    found.

    Attributes
    ----------
    movers : list of PathMover
        the PathMovers to choose from
    """

    def _selector(self, globalstate):
        weights = [1.0] * len(self.movers)

        present_ensembles = globalstate.ensembles

        found = False

        for idx, mover in reversed(list(enumerate(self.movers))):
            if not found:
                for ens in mover.input_ensembles:
                    if ens not in present_ensembles:
                        # ens might be required but is not present
                        weights[idx] = 0.0

                if weights[idx] > 0.0:
                    found = True
            else:
                weights[idx] = 0.0

        return weights


class ConditionalMover(PathMover):
    """
    An if-then-else structure for PathMovers.

    Returns a SequentialPathMoveChange of the if_move movepath and the then_move
    movepath (if if_move is accepted) or the else_move movepath (if if_move
    is rejected).
    """
    def __init__(self, if_mover, then_mover, else_mover):
        """
        Parameters
        ----------
        if_mover : openpathsampling.PathMover
        then_mover : openpathsampling.PathMover
        else_mover : openpathsampling.PathMover
        """
        super(ConditionalMover, self).__init__()
        self.if_mover = if_mover
        self.then_mover = then_mover
        self.else_mover = else_mover
        initialization_logging(init_log, self,
                               ['if_mover', 'then_mover', 'else_mover'])

    @property
    def submovers(self):
        return [self.if_mover, self.then_mover, self.else_mover]

    def _get_in_ensembles(self):
        return [ sub.input_ensembles for sub in self.submovers ]

    def _get_out_ensembles(self):
        return [ sub.output_ensembles for sub in self.submovers ]

    def move(self, globalstate):
        subglobal = globalstate

        ifclause = self.if_mover.move(subglobal)
        samples = ifclause.results
        subglobal = subglobal.apply_samples(samples)

        if ifclause.accepted:
            if self.then_mover is not None:
                resultclause = self.then_mover.move(subglobal)
            else:
                resultclause = paths.EmptyPathMoveChange()
        else:
            if self.else_mover is not None:
                resultclause = self.else_mover.move(subglobal)
            else:
                resultclause = paths.EmptyPathMoveChange()

        return paths.SequentialPathMoveChange([ifclause, resultclause], mover=self)



class SequentialMover(PathMover):
    """
    Performs each of the moves in its movers list. Returns all samples
    generated, in the order of the mover list.

    For example, this would be used to create a move that does a sequence of
    replica exchanges in a given order, regardless of whether the moves
    succeed or fail.
    """
    def __init__(self, movers):
        """
        Parameters
        ----------
        movers : list of openpathsampling.PathMover
            the list of pathmovers to be run in sequence
        """
        super(SequentialMover, self).__init__()
        self.movers = movers
        initialization_logging(init_log, self, ['movers'])

    @property
    def submovers(self):
        return self.movers

    @property
    def is_ensemble_change_mover(self):
        if self._is_ensemble_change_mover is not None:
            return self._is_ensemble_change_mover
        sub_change = False
        for mover in self.movers:
            if mover.is_ensemble_change_mover:
                sub_change = True
                break
        return sub_change


    def _get_in_ensembles(self):
        return [ sub.input_ensembles for sub in self.submovers ]

    def _get_out_ensembles(self):
        return [ sub.output_ensembles for sub in self.submovers ]

    def move(self, globalstate):
        logger.debug("Starting sequential move")

        subglobal = globalstate
        pathmovechanges = []

        for mover in self.movers:
            logger.debug("Starting sequential move step "+str(mover))

            # Run the sub mover
            movepath = mover.move(subglobal)
            samples = movepath.results
            subglobal = subglobal.apply_samples(samples)
            pathmovechanges.append(movepath)

        return paths.SequentialPathMoveChange(pathmovechanges, mover=self)


class PartialAcceptanceSequentialMover(SequentialMover):
    """
    Performs each move in its movers list until complete or until one is not
    accepted. If any move is not accepted, further moves are not attempted,
    but the previous accepted samples remain accepted.

    For example, this would be used to create a bootstrap promotion move,
    which starts with a shooting move, followed by an EnsembleHop/Replica
    promotion ConditionalSequentialMover. Even if the EnsembleHop fails, the
    accepted shooting move should be accepted.
    """
    def move(self, globalstate):
        logger.debug("==== BEGINNING " + self.name + " ====")
        subglobal = paths.SampleSet(self.legal_sample_set(globalstate))
        pathmovechanges = []
        for mover in self.movers:
            logger.info(str(self.name)
                        + " starting mover index " + str(self.movers.index(mover) )
                        + " (" + mover.name + ")"
                       )
            # Run the sub mover
            movepath = mover.move(subglobal)
            samples = movepath.results
            subglobal = subglobal.apply_samples(samples)
            pathmovechanges.append(movepath)
            if not movepath.accepted:
                break

        logger.debug("==== FINISHING " + self.name + " ====")
        return paths.PartialAcceptanceSequentialPathMoveChange(pathmovechanges, mover=self)



class ConditionalSequentialMover(SequentialMover):
    """
    Performs each move in its movers list until complete or until one is not
    accepted. If any move in not accepted, all previous samples are updated
    to have set their acceptance to False.

    For example, this would be used to create a minus move, which consists
    of first a replica exchange and then a shooting (extension) move. If the
    replica exchange fails, the move is aborted before doing the dynamics.

    ConditionalSequentialMover only works if there is a *single* active
    sample per replica.
    """
    def move(self, globalstate):
        logger.debug("Starting conditional sequential move")

        subglobal = globalstate
        pathmovechanges = []

        for mover in self.movers:
            logger.debug("Starting sequential move step "+str(mover))

            # Run the sub mover
            movepath = mover.move(subglobal)
            samples = movepath.results
            subglobal = subglobal.apply_samples(samples)
            pathmovechanges.append(movepath)

            if not movepath.accepted:
                break

        return paths.ConditionalSequentialPathMoveChange(pathmovechanges, mover=self)


# TODO: Restrict to last should not be used, but rather a filter by ensemble.
# reason is that the order or samples is partially arbitrary and so the result
# of this mover depends on the implementation of the preceeding mover!!!
# Hence, it might cause hard to find errors!
class RestrictToLastSampleMover(PathMover):
    def __init__(self, mover):
        super(RestrictToLastSampleMover, self).__init__()
        self.mover = mover

    @property
    def submovers(self):
        return [self.mover]

    def _get_in_ensembles(self):
        return [ sub.input_ensembles for sub in self.submovers ]

    def move(self, globalstate):
        movepath = self.mover.move(globalstate)
        return paths.KeepLastSamplePathMoveChange(movepath, mover=self)


class ReplicaIDChangeMover(PathMover):
    """
    Changes the replica ID for a path.
    """
    def __init__(self, replica_pair):
        super(ReplicaIDChangeMover, self).__init__()
        self.replica_pair = replica_pair
        initialization_logging(logger=init_log, obj=self,
                               entries=['replica_pairs'])

    def move(self, globalstate):
        rep_from = self.replica_pair[0]
        rep_to = self.replica_pair[1]
        rep_sample = self.select_sample(globalstate,
                                        ensembles=None,
                                        replicas=rep_from)

        logger.info("Creating new sample from replica ID " + str(rep_from)
                    + " and putting it in replica ID " + str(rep_to))

        # note: currently this clones into a new replica ID. We might later
        # want to kill the old replica ID (and possibly rename this mover).

        sample_details = SampleDetails()

        new_sample = paths.Sample(
            replica=rep_to,
            ensemble=rep_sample.ensemble,
            trajectory=rep_sample.trajectory,
            parent=rep_sample,
            mover=self
        )

        # Can be used to remove the old sample. Not used yet!
        kill_sample = paths.Sample(
            replica=rep_from,
            trajectory=None,
            ensemble=rep_sample.ensemble,
            parent=None,
            mover=self
        )

        details = MoveDetails()
        details.inputs = [rep_sample]
        details.trials = [rep_sample]
        details.mover = self
        setattr(details, 'rep_from', rep_from)
        setattr(details, 'rep_to', rep_to)

        return paths.AcceptedSamplePathMoveChange(
            samples=[new_sample],
            mover=self,
            details=details
        )


class SubPathMover(PathMover):
    """Mover that delegates to a single submover
    """
    def __init__(self, mover):
        """
        Parameters
        ----------
        mover : PathMover
            the submover to be delegated to
        ensembles : nested list of Ensemble or None
            the ensemble specification
        """
        super(SubPathMover, self).__init__()
        self.mover = mover

    @property
    def submovers(self):
        return [self.mover]

    @property
    def is_ensemble_change_mover(self):
        return self.mover.is_ensemble_change_mover

    def _get_in_ensembles(self):
        return self.mover.input_ensembles

    def _get_out_ensembles(self):
        return self.mover.output_ensembles

    def move(self, globalstate):
        subchange = self.mover.move(globalstate)
        change = paths.SubPathMoveChange(
            subchange=subchange,
            mover=self
        )
        return change

#    @classmethod
#    def from_dict(cls, dct):
#        # This will always fix the mover to be the one stored for all SubPathMovers
#        obj = PathMover.from_dict(dct)
#        obj.mover = dct['mover']
#
#        return obj

class EnsembleFilterMover(SubPathMover):
    """Mover that return only samples from specified ensembles
    """
    def __init__(self, mover, ensembles):
        """
        Parameters
        ----------
        mover : PathMover
            the submover to be delegated to
        ensembles : nested list of Ensemble or None
            the ensemble specification
        """
        super(SubPathMover, self).__init__()
        self.ensembles = ensembles
        self.mover = mover


        if not set(self.mover.output_ensembles) & set(self.ensembles):
            # little sanity check, if the underlying move will be removed by the
            # filter throw a warning
            raise ValueError('Your filter removes the underlying move completely. ' +
                             'Please check your ensembles and submovers!')

    def move(self, globalstate):
        # TODO: This will only pass filtered samples. We might split this into an
        # separate input and output filter if only one side is needed

        filtered_globalstate = paths.SampleSet([
            samp for samp in globalstate if samp.ensemble in self.ensembles
        ])
        subchange = self.mover.move(filtered_globalstate)
        change = paths.FilterByEnsemblePathMoveChange(
            subchange=subchange,
            mover=self
        )
        return change

    def _get_in_ensembles(self):
<<<<<<< HEAD
        # only finter the output, not the input
        return self.mover.input_ensembles
=======
        # only filter the output, not the input
        # return self.mover.input_ensembles
        return self.ensembles
>>>>>>> 84e4a6f1

    def _get_out_ensembles(self):
        return self.ensembles


class OneWayShootingMover(RandomChoiceMover):
    """
    OneWayShootingMover is a special case of a RandomChoiceMover which
    combines gives a 50/50 chance of selecting either a ForwardShootMover or
    a BackwardShootMover. Both submovers use the same shooting point
    selector, and both apply to the same ensembles and replicas.

    Attributes
    ----------
    selector : ShootingPointSelector
        The shooting point selection scheme
    ensembles : list of Ensemble or None
        valid ensembles; None implies all ensembles are allowed (no
        restriction)
    """
    def __init__(self, ensemble, selector):
        movers = [
            ForwardShootMover(
                ensemble=ensemble,
                selector=selector
            ),
            BackwardShootMover(
                ensemble=ensemble,
                selector=selector
            )
        ]
        super(OneWayShootingMover, self).__init__(
            movers=movers
        )

    @classmethod
    def from_dict(cls, dct):
        mover = cls.__new__(cls)

        # override with stored movers and use the init of the super class
        # this assumes that the super class has movers as its signature
        super(cls, mover).__init__(
            movers=dct['movers']
<<<<<<< HEAD
=======
        )

        return mover

    @property
    def ensemble(self):
        return self.movers[0].ensemble

    @property
    def selector(self):
        return self.movers[0].selector

class OneWayExtendMover(RandomChoiceMover):
    """
    OneWayShootingMover is a special case of a RandomChoiceMover which
     gives a 50/50 chance of selecting either a ForwardExtendMover or
    a BackwardExtendMover. Both submovers use the same same ensembles
    and replicas.

    Attributes
    ----------
    ensembles : openpathsampling.Ensemble
        valid ensemble
    """
    def __init__(self, ensemble, target_ensemble):
        movers = [
            ForwardExtendMover(
                ensemble=ensemble,
                target_ensemble=target_ensemble
            ),
            BackwardExtendMover(
                ensemble=ensemble,
                target_ensemble=target_ensemble
            )
        ]
        super(OneWayExtendMover, self).__init__(
            movers=movers
        )

    @classmethod
    def from_dict(cls, dct):
        mover = cls.__new__(cls)

        # override with stored movers and use the init of the super class
        # this assumes that the super class has movers as its signature
        super(cls, mover).__init__(
            movers=dct['movers']
>>>>>>> 84e4a6f1
        )

        return mover

<<<<<<< HEAD
class OneWayExtendMover(RandomChoiceMover):
    """
    OneWayShootingMover is a special case of a RandomChoiceMover which
     gives a 50/50 chance of selecting either a ForwardExtendMover or
    a BackwardExtendMover. Both submovers use the same same ensembles
    and replicas.

    Attributes
    ----------
    ensembles : openpathsampling.Ensemble
        valid ensemble
    """
    def __init__(self, ensemble, target_ensemble):
        movers = [
            ForwardExtendMover(
                ensemble=ensemble,
                target_ensemble=target_ensemble
            ),
            BackwardExtendMover(
                ensemble=ensemble,
                target_ensemble=target_ensemble
            )
        ]
        super(OneWayExtendMover, self).__init__(
            movers=movers
        )

    @classmethod
    def from_dict(cls, dct):
        mover = cls.__new__(cls)

        # override with stored movers and use the init of the super class
        # this assumes that the super class has movers as its signature
        super(cls, mover).__init__(
            movers=dct['movers']
        )

        return mover

=======
>>>>>>> 84e4a6f1
class MinusMover(SubPathMover):
    """
    Instance of a MinusMover.

    The minus move combines a replica exchange with path extension to swap
    paths between the innermost regular TIS interface ensemble and the minus
    interface ensemble. This is particularly useful for improving sampling
    of path space.
    """
    _is_canonical = True

    def __init__(self, minus_ensemble, innermost_ensembles):

        try:
            innermost_ensembles = list(innermost_ensembles)
        except TypeError:
            innermost_ensembles = [innermost_ensembles]

        segment = minus_ensemble._segment_ensemble
        sub_trajectory_selector = RandomChoiceMover([
            FirstSubtrajectorySelectMover(
                ensemble=minus_ensemble,
                sub_ensemble=segment,
                n_l=minus_ensemble.n_l
            ),
            FinalSubtrajectorySelectMover(
                ensemble=minus_ensemble,
                sub_ensemble=segment,
                n_l=minus_ensemble.n_l
                ),
        ])
        sub_trajectory_selector.name = "MinusSubtrajectoryChooser"

        repexs = [ReplicaExchangeMover(
            ensemble1=segment,
            ensemble2=inner
        ) for inner in innermost_ensembles]

        repex_chooser = RandomChoiceMover(repexs)
        repex_chooser.name = "InterfaceSetChooser"

        extension_mover = RandomChoiceMover([
            ForwardExtendMover(
                ensemble=segment,
                target_ensemble=minus_ensemble
            ),
            BackwardExtendMover(
                ensemble=segment,
                target_ensemble=minus_ensemble
            )
        ])

        extension_mover.name = "MinusExtensionDirectionChooser"
        self.engine = extension_mover.movers[0].engine
        if self.engine is not extension_mover.movers[1].engine:
            raise RuntimeWarning("Forward and backward engines differ?!?!")

        mover = \
            EnsembleFilterMover(
                ConditionalSequentialMover([
                    sub_trajectory_selector,
                    repex_chooser,
                    extension_mover
                ]),
            ensembles=[minus_ensemble] + innermost_ensembles
        )

        self.minus_ensemble = minus_ensemble
        self.innermost_ensembles = innermost_ensembles
        initialization_logging(init_log, self, ['minus_ensemble',
                                                'innermost_ensembles'])

        super(MinusMover, self).__init__(mover)


class PathSimulatorMover(SubPathMover):
    """
    This just wraps a mover and references the used pathsimulator
    """
    def __init__(self, mover, pathsimulator):
        super(PathSimulatorMover, self).__init__(mover)
        self.pathsimulator = pathsimulator

    def move(self, globalstate, step=-1):
        details = MoveDetails(
            step=step
        )

        return paths.PathSimulatorPathMoveChange(
            self.mover.move(globalstate),
            mover=self,
            details=details
        )


class MultipleSetMinusMover(RandomChoiceMover):
    pass

def NeighborEnsembleReplicaExchange(ensemble_list):
    movers = [
        ReplicaExchangeMover(
            ensemble1=ensemble_list[i],
            ensemble2=ensemble_list[i+1]
        )
        for i in range(len(ensemble_list)-1)
    ]
    return movers

def PathReversalSet(ensembles):
    return map(PathReversalMover, ensembles)


class PathMoverFactory(object):
    @staticmethod
    def OneWayShootingSet(selector_set, interface_set):
        if type(selector_set) is not list:
            selector_set = [selector_set]*len(interface_set)

        mover_set = []
        for (selector, iface) in zip(selector_set, interface_set):
            mover = OneWayShootingMover(
                selector=selector,
                ensemble=iface
            )
            mover.name = "OneWayShootingMover " + str(iface.name)
            mover_set.append(mover)

        return mover_set

    @staticmethod
    def TwoWayShootingSet():
        pass

    @staticmethod
    def NearestNeighborRepExSet():
        pass


class Details(OPSObject):
    """Details of an object. Can contain any data
    """

    def __init__(self, **kwargs):
        for key, value in kwargs.iteritems():
            setattr(self, key, value)

    def __str__(self):
        # primarily for debugging/interactive use
        mystr = ""
        for key in self.__dict__.keys():
            if not isinstance(self.__dict__[key], paths.Ensemble):
                mystr += str(key) + " = " + str(self.__dict__[key]) + '\n'
        return mystr


class MoveDetails(Details):
    """Details of the move as applied to a given replica

    Attributes
    ----------
    replica : integer
        replica ID to which this trial move would apply
    inputs : list of Trajectory
        the Samples which were used as inputs to the move
    trial : Trajectory
        the Trajectory
    trial_is_in_ensemble : bool
        whether the attempted move created a trajectory in the right
        ensemble
    mover : PathMover
        the PathMover which generated this sample out of other samples

    Specific move types may have add several other attributes for each
    MoveDetails object. For example, shooting moves will also include
    information about the shooting point selection, etc.

    TODO (or at least to put somewhere):
    rejection_reason : String
        explanation of reasons the path was rejected

    RENAME: inputs=>initial
            accepted=>trial_in_ensemble (probably only in shooting)

    TODO:
    Currently trial/accepted are in terms of Trajectory objects. I
    think it makes more sense for them to be Samples.
    I kept trial, accepted as a trajectory and only changed inputs
    to a list of samples. Since trial, accepted are move related
    to the shooting and not necessarily dependent on a replica or
    initial ensemble.
    """

    def __init__(self, **kwargs):
        self.inputs=None
        self.trials=None
        self.results=None
        super(MoveDetails, self).__init__(**kwargs)


class SampleDetails(Details):
    """Details of a sample

    Attributes
    ----------
    selection_probability : float
        the chance that a sample will be accepted due to asymmetrical proposal
    """

    def __init__(self, **kwargs):
        self.selection_probability=1.0
        super(SampleDetails, self).__init__(**kwargs)<|MERGE_RESOLUTION|>--- conflicted
+++ resolved
@@ -826,15 +826,12 @@
 
     def _called_ensembles(self):
         return [self.ensemble1, self.ensemble2]
-<<<<<<< HEAD
-=======
 
     def _get_in_ensembles(self):
         return [self.ensemble1, self.ensemble2]
 
     def _get_out_ensembles(self):
         return [self.ensemble1, self.ensemble2]
->>>>>>> 84e4a6f1
 
     def __call__(self, sample1, sample2):
         # convert sample to the language used here before
@@ -907,15 +904,12 @@
 
     def _called_ensembles(self):
         return [self.ensemble1, self.ensemble2]
-<<<<<<< HEAD
-=======
 
     def _get_in_ensembles(self):
         return [self.ensemble1, self.ensemble2]
 
     def _get_out_ensembles(self):
         return [self.ensemble1, self.ensemble2]
->>>>>>> 84e4a6f1
 
     def __call__(self, sample1, sample2):
         # convert sample to the language used here before
@@ -1343,12 +1337,9 @@
     def __init__(self, movers, weights=None):
         super(RandomChoiceMover, self).__init__(movers)
 
-<<<<<<< HEAD
-=======
         if weights is None:
             weights = [1.0] * len(movers)
 
->>>>>>> 84e4a6f1
         self.movers = movers
         self.weights = weights
 
@@ -1356,16 +1347,7 @@
                                entries=['weights'])
 
     def _selector(self, globalstate):
-<<<<<<< HEAD
-        if self.weights is None:
-            weights = [1.0] * len(self.movers)
-        else:
-            weights = self.weights
-
-        return weights
-=======
         return self.weights
->>>>>>> 84e4a6f1
 
 class RandomAllowedChoiceMover(RandomChoiceMover):
     """
@@ -1816,14 +1798,9 @@
         return change
 
     def _get_in_ensembles(self):
-<<<<<<< HEAD
-        # only finter the output, not the input
-        return self.mover.input_ensembles
-=======
         # only filter the output, not the input
         # return self.mover.input_ensembles
         return self.ensembles
->>>>>>> 84e4a6f1
 
     def _get_out_ensembles(self):
         return self.ensembles
@@ -1867,8 +1844,6 @@
         # this assumes that the super class has movers as its signature
         super(cls, mover).__init__(
             movers=dct['movers']
-<<<<<<< HEAD
-=======
         )
 
         return mover
@@ -1916,53 +1891,10 @@
         # this assumes that the super class has movers as its signature
         super(cls, mover).__init__(
             movers=dct['movers']
->>>>>>> 84e4a6f1
         )
 
         return mover
 
-<<<<<<< HEAD
-class OneWayExtendMover(RandomChoiceMover):
-    """
-    OneWayShootingMover is a special case of a RandomChoiceMover which
-     gives a 50/50 chance of selecting either a ForwardExtendMover or
-    a BackwardExtendMover. Both submovers use the same same ensembles
-    and replicas.
-
-    Attributes
-    ----------
-    ensembles : openpathsampling.Ensemble
-        valid ensemble
-    """
-    def __init__(self, ensemble, target_ensemble):
-        movers = [
-            ForwardExtendMover(
-                ensemble=ensemble,
-                target_ensemble=target_ensemble
-            ),
-            BackwardExtendMover(
-                ensemble=ensemble,
-                target_ensemble=target_ensemble
-            )
-        ]
-        super(OneWayExtendMover, self).__init__(
-            movers=movers
-        )
-
-    @classmethod
-    def from_dict(cls, dct):
-        mover = cls.__new__(cls)
-
-        # override with stored movers and use the init of the super class
-        # this assumes that the super class has movers as its signature
-        super(cls, mover).__init__(
-            movers=dct['movers']
-        )
-
-        return mover
-
-=======
->>>>>>> 84e4a6f1
 class MinusMover(SubPathMover):
     """
     Instance of a MinusMover.
