.. _topics:

Topics
======

So far, the OPS documentation is partial, and not fully organized. However,
we've been writing up detailed descriptions on various topics as the need
arises, often based on user feedback. There are those documents. Eventually,
this will be reorganized into a structured user guide. We want our early
users to have access to as much documentation as possible, so we're
providing this here the unorganized form.

.. toctree::
   :maxdepth: 2

   absolute_beginners
   simulation_setup
   setting_up_sample_sets
   ops_output
   data_objects
   creating_collective_variables
   ensembles_apply_to_trajectories_not_frames
   common_setups
   which_network
   transitions_and_networks
   tis_analysis
<<<<<<< HEAD
   how_use
=======
..   troubleshooting
..   error_messages
>>>>>>> b9ae5d9a
<|MERGE_RESOLUTION|>--- conflicted
+++ resolved
@@ -24,9 +24,6 @@
    which_network
    transitions_and_networks
    tis_analysis
-<<<<<<< HEAD
    how_use
-=======
 ..   troubleshooting
-..   error_messages
->>>>>>> b9ae5d9a
+..   error_messages