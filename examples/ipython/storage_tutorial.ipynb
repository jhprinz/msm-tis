--- conflicted
+++ resolved
@@ -24,13 +24,7 @@
   {
    "cell_type": "code",
    "execution_count": 1,
-<<<<<<< HEAD
-   "metadata": {},
-=======
-   "metadata": {
-    "collapsed": true
-   },
->>>>>>> 07af8073
+   "metadata": {},
    "outputs": [],
    "source": [
     "import openpathsampling as paths"
@@ -94,11 +88,7 @@
      "name": "stdout",
      "output_type": "stream",
      "text": [
-<<<<<<< HEAD
       "['trajectory', 'snapshot', 'configuration', 'momentum', 'sample', 'sample_set', 'collectivevariable', 'pathmover', 'movedetails', 'shootingpoint', 'shootingpointselector', 'dynamicsengine', 'calculation', 'volume', 'ensemble', 'movepath']\n"
-=======
-      "['trajectory', 'snapshot', 'configuration', 'momentum', 'sample', 'sampleset', 'orderparameter', 'pathmover', 'movedetails', 'shootingpoint', 'shootingpointselector', 'dynamicsengine', 'pathsimulator', 'volume', 'ensemble', 'movepath']\n"
->>>>>>> 07af8073
      ]
     }
    ],
@@ -116,13 +106,9 @@
   {
    "cell_type": "code",
    "execution_count": 4,
-<<<<<<< HEAD
-   "metadata": {},
-=======
    "metadata": {
     "collapsed": true
    },
->>>>>>> 07af8073
    "outputs": [],
    "source": [
     "snapshot_store = storage.snapshots"
@@ -208,15 +194,10 @@
   },
   {
    "cell_type": "code",
-<<<<<<< HEAD
-   "execution_count": 7,
-   "metadata": {},
-=======
    "execution_count": 9,
    "metadata": {
     "collapsed": false
    },
->>>>>>> 07af8073
    "outputs": [
     {
      "name": "stdout",
@@ -227,11 +208,7 @@
     }
    ],
    "source": [
-<<<<<<< HEAD
-    "print storage.ensembles['Interface 1'].name"
-=======
     "print storage.ensemble['Interface 1'].uid"
->>>>>>> 07af8073
    ]
   },
   {
@@ -243,15 +220,10 @@
   },
   {
    "cell_type": "code",
-<<<<<<< HEAD
-   "execution_count": 8,
-   "metadata": {},
-=======
    "execution_count": 10,
    "metadata": {
     "collapsed": false
    },
->>>>>>> 07af8073
    "outputs": [
     {
      "name": "stdout",
@@ -281,15 +253,10 @@
   },
   {
    "cell_type": "code",
-<<<<<<< HEAD
-   "execution_count": 9,
-   "metadata": {},
-=======
    "execution_count": 11,
    "metadata": {
     "collapsed": false
    },
->>>>>>> 07af8073
    "outputs": [
     {
      "name": "stdout",
@@ -328,15 +295,10 @@
   },
   {
    "cell_type": "code",
-<<<<<<< HEAD
-   "execution_count": 10,
-   "metadata": {},
-=======
    "execution_count": 12,
    "metadata": {
     "collapsed": true
    },
->>>>>>> 07af8073
    "outputs": [],
    "source": [
     "# storage.samples.save(my_sample)"
@@ -358,15 +320,10 @@
   },
   {
    "cell_type": "code",
-<<<<<<< HEAD
-   "execution_count": 11,
-   "metadata": {},
-=======
    "execution_count": 13,
    "metadata": {
     "collapsed": true
    },
->>>>>>> 07af8073
    "outputs": [],
    "source": [
     "# storage.save(my_sample)"
@@ -381,34 +338,20 @@
   },
   {
    "cell_type": "code",
-<<<<<<< HEAD
-   "execution_count": 12,
-   "metadata": {},
-=======
    "execution_count": 14,
    "metadata": {
     "collapsed": false
    },
->>>>>>> 07af8073
    "outputs": [
     {
      "data": {
       "text/plain": [
-<<<<<<< HEAD
        "u'{\"_cls\": \"UnionVolume\", \"_dict\": {\"volume1\": {\"_cls\": \"LambdaVolumePeriodic\", \"_dict\": {\"period_min\": -3.14159, \"lambda_min\": -2.094393333333333, \"collectivevariable\": {\"_idx\": 0, \"_cls\": \"CV_MD_Function\"}, \"lambda_max\": -0.5235983333333332, \"period_max\": 3.14159}}, \"volume2\": {\"_cls\": \"UnionVolume\", \"_dict\": {\"volume1\": {\"_cls\": \"LambdaVolumePeriodic\", \"_dict\": {\"period_min\": -3.14159, \"lambda_min\": -2.094393333333333, \"collectivevariable\": {\"_idx\": 0, \"_cls\": \"CV_MD_Function\"}, \"lambda_max\": -0.5235983333333332, \"period_max\": 3.14159}}, \"volume2\": {\"_cls\": \"LambdaVolumePeriodic\", \"_dict\": {\"period_min\": -3.14159, \"lambda_min\": 1.7453277777777778, \"collectivevariable\": {\"_idx\": 0, \"_cls\": \"CV_MD_Function\"}, \"lambda_max\": -3.14159, \"period_max\": 3.14159}}}}}}'"
-      ]
-     },
-     "execution_count": 12,
-     "output_type": "execute_result",
-     "metadata": {}
-=======
-       "u'{\"_cls\": \"UnionVolume\", \"_dict\": {\"volume1\": {\"_cls\": \"LambdaVolumePeriodic\", \"_dict\": {\"period_min\": -3.14159, \"lambda_min\": -2.094393333333333, \"orderparameter\": {\"_idx\": 0, \"_cls\": \"OP_MD_Function\"}, \"lambda_max\": -0.5235983333333332, \"period_max\": 3.14159}}, \"volume2\": {\"_cls\": \"UnionVolume\", \"_dict\": {\"volume1\": {\"_cls\": \"LambdaVolumePeriodic\", \"_dict\": {\"period_min\": -3.14159, \"lambda_min\": -2.094393333333333, \"orderparameter\": {\"_idx\": 0, \"_cls\": \"OP_MD_Function\"}, \"lambda_max\": -0.5235983333333332, \"period_max\": 3.14159}}, \"volume2\": {\"_cls\": \"LambdaVolumePeriodic\", \"_dict\": {\"period_min\": -3.14159, \"lambda_min\": 1.7453277777777778, \"orderparameter\": {\"_idx\": 0, \"_cls\": \"OP_MD_Function\"}, \"lambda_max\": -3.14159, \"period_max\": 3.14159}}}}}}'"
       ]
      },
      "execution_count": 14,
      "metadata": {},
      "output_type": "execute_result"
->>>>>>> 07af8073
     }
    ],
    "source": [
@@ -432,15 +375,10 @@
   },
   {
    "cell_type": "code",
-<<<<<<< HEAD
-   "execution_count": 13,
-   "metadata": {},
-=======
    "execution_count": 16,
    "metadata": {
     "collapsed": false
    },
->>>>>>> 07af8073
    "outputs": [
     {
      "name": "stdout",
@@ -451,11 +389,7 @@
     }
    ],
    "source": [
-<<<<<<< HEAD
-    "print [ens.name for ens in storage.ensembles]"
-=======
     "print [ens.uid for ens in storage.ensemble]"
->>>>>>> 07af8073
    ]
   },
   {
@@ -482,15 +416,10 @@
   },
   {
    "cell_type": "code",
-<<<<<<< HEAD
-   "execution_count": 14,
-   "metadata": {},
-=======
    "execution_count": 17,
    "metadata": {
     "collapsed": false
    },
->>>>>>> 07af8073
    "outputs": [
     {
      "name": "stdout",
@@ -516,25 +445,16 @@
   },
   {
    "cell_type": "code",
-<<<<<<< HEAD
-   "execution_count": 15,
-   "metadata": {},
-=======
    "execution_count": 18,
    "metadata": {
     "collapsed": false
    },
->>>>>>> 07af8073
-   "outputs": [
-    {
-     "name": "stdout",
-     "output_type": "stream",
-     "text": [
-<<<<<<< HEAD
-      "<openpathsampling.samples.SampleSet object at 0x11211f710>\n"
-=======
+   "outputs": [
+    {
+     "name": "stdout",
+     "output_type": "stream",
+     "text": [
       "<openpathsampling.sample.SampleSet object at 0x113a59750>\n"
->>>>>>> 07af8073
      ]
     }
    ],
@@ -544,15 +464,10 @@
   },
   {
    "cell_type": "code",
-<<<<<<< HEAD
-   "execution_count": 16,
-   "metadata": {},
-=======
    "execution_count": 19,
    "metadata": {
     "collapsed": false
    },
->>>>>>> 07af8073
    "outputs": [
     {
      "name": "stdout",
@@ -582,15 +497,10 @@
   },
   {
    "cell_type": "code",
-<<<<<<< HEAD
-   "execution_count": 17,
-   "metadata": {},
-=======
    "execution_count": 20,
    "metadata": {
     "collapsed": false
    },
->>>>>>> 07af8073
    "outputs": [
     {
      "name": "stdout",
@@ -639,15 +549,10 @@
   },
   {
    "cell_type": "code",
-<<<<<<< HEAD
-   "execution_count": 18,
-   "metadata": {},
-=======
    "execution_count": 21,
    "metadata": {
     "collapsed": false
    },
->>>>>>> 07af8073
    "outputs": [
     {
      "name": "stdout",
@@ -679,15 +584,10 @@
   },
   {
    "cell_type": "code",
-<<<<<<< HEAD
-   "execution_count": 19,
-   "metadata": {},
-=======
    "execution_count": 22,
    "metadata": {
     "collapsed": false
    },
->>>>>>> 07af8073
    "outputs": [
     {
      "name": "stdout",
@@ -733,15 +633,10 @@
   },
   {
    "cell_type": "code",
-<<<<<<< HEAD
-   "execution_count": 20,
-   "metadata": {},
-=======
    "execution_count": 23,
    "metadata": {
     "collapsed": true
    },
->>>>>>> 07af8073
    "outputs": [],
    "source": [
     "ff_movers = filter(lambda self : type(self) == paths.ForwardShootMover, storage.pathmovers)"
@@ -749,15 +644,10 @@
   },
   {
    "cell_type": "code",
-<<<<<<< HEAD
-   "execution_count": 21,
-   "metadata": {},
-=======
    "execution_count": 24,
    "metadata": {
     "collapsed": false
    },
->>>>>>> 07af8073
    "outputs": [
     {
      "data": {
@@ -766,15 +656,9 @@
        " <openpathsampling.pathmover.ForwardShootMover at 0x1111a1590>]"
       ]
      },
-<<<<<<< HEAD
-     "execution_count": 21,
-     "output_type": "execute_result",
-     "metadata": {}
-=======
      "execution_count": 24,
      "metadata": {},
      "output_type": "execute_result"
->>>>>>> 07af8073
     }
    ],
    "source": [
@@ -783,25 +667,11 @@
   },
   {
    "cell_type": "code",
-<<<<<<< HEAD
-   "execution_count": 22,
-   "metadata": {},
-   "outputs": [
-    {
-     "name": "stdout",
-     "output_type": "stream",
-     "text": [
-      "Use a 'ForwardShootMover' for ensemble(s) 'Interface 5'\n"
-     ]
-    }
-   ],
-=======
    "execution_count": 25,
    "metadata": {
     "collapsed": true
    },
    "outputs": [],
->>>>>>> 07af8073
    "source": [
     "if len(ff_movers) > 2:\n",
     "    mover = ff_movers[2]\n",
@@ -819,15 +689,10 @@
   },
   {
    "cell_type": "code",
-<<<<<<< HEAD
-   "execution_count": 23,
-   "metadata": {},
-=======
    "execution_count": 27,
    "metadata": {
     "collapsed": false
    },
->>>>>>> 07af8073
    "outputs": [
     {
      "name": "stdout",
@@ -854,15 +719,10 @@
   },
   {
    "cell_type": "code",
-<<<<<<< HEAD
-   "execution_count": 24,
-   "metadata": {},
-=======
    "execution_count": 29,
    "metadata": {
     "collapsed": true
    },
->>>>>>> 07af8073
    "outputs": [],
    "source": [
     "if len(ff_movers) > 3:\n",
@@ -893,15 +753,10 @@
   },
   {
    "cell_type": "code",
-<<<<<<< HEAD
-   "execution_count": 25,
-   "metadata": {},
-=======
    "execution_count": 30,
    "metadata": {
     "collapsed": true
    },
->>>>>>> 07af8073
    "outputs": [],
    "source": [
     "# my_collectivevariable.sync()"
@@ -955,15 +810,10 @@
   },
   {
    "cell_type": "code",
-<<<<<<< HEAD
-   "execution_count": 26,
-   "metadata": {},
-=======
    "execution_count": 31,
    "metadata": {
     "collapsed": false
    },
->>>>>>> 07af8073
    "outputs": [
     {
      "name": "stdout",
@@ -990,15 +840,10 @@
   },
   {
    "cell_type": "code",
-<<<<<<< HEAD
-   "execution_count": 27,
-   "metadata": {},
-=======
    "execution_count": 32,
    "metadata": {
     "collapsed": false
    },
->>>>>>> 07af8073
    "outputs": [
     {
      "name": "stdout",
@@ -1021,15 +866,10 @@
   },
   {
    "cell_type": "code",
-<<<<<<< HEAD
-   "execution_count": 28,
-   "metadata": {},
-=======
    "execution_count": 33,
    "metadata": {
     "collapsed": false
    },
->>>>>>> 07af8073
    "outputs": [
     {
      "name": "stdout",
