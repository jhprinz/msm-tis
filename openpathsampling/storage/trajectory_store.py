from object_storage import ObjectStore
from openpathsampling.trajectory import Trajectory
from openpathsampling.storage.objproxy import LoaderProxy

<<<<<<< HEAD
# This adds delayed snapshot loading support to Trajectory

def load_missing_snapshot(func):
    def getter(self, *args, **kwargs):
        item = func(self, *args, **kwargs)

        if type(item) is tuple:
            item = item[0][item[1]]

        return item

    return getter

#Trajectory.__getitem__ = load_missing_snapshot(Trajectory.__getitem__)
#Trajectory.__getslice__ = load_missing_snapshot(Trajectory.__getslice__)
=======
>>>>>>> e24a8009

class TrajectoryStore(ObjectStore):
    def __init__(self):
        super(TrajectoryStore, self).__init__(Trajectory)
<<<<<<< HEAD

    def save(self, trajectory, idx=None):
        """
        Add the current state of the trajectory to the storage. Saving also
        all referenced snapshots in it

        Parameters
        ----------
        trajectory : Trajectory()
            the trajectory to be saved
        idx : int or None
            if idx is not None the index will be used for saving in the storage.
            This might overwrite already existing trajectories!

        Notes
        -----
        This also saves all contained frames in the trajectory if not done yet.
        A single Trajectory object can only be saved once!
        """

        # Check if all snapshots are saved
#         values = []
#         for snap in list.__iter__(trajectory):
#             if type(snap) is not tuple:
#                 self.storage.snapshots.save(snap)
#                 values.append(snap.idx[self.storage.snapshots])
#             elif snap[0].storage is not self.storage:
#                 new_snap = snap[0][snap[1]]
#                 self.storage.snapshots.save(new_snap)
#                 values.append(new_snap.idx[self])
#             else:
#                 values.append(snap[1])
#
# #        map(self.storage.snapshots.save, trajectory)
# #        values = self.list_to_numpy(trajectory, 'snapshot')
#
#         values = self.list_to_numpy(values, 'index')
#         self.storage.variables[self.prefix + '_snapshots'][idx] = values

        self.vars['snapshots'][idx] = trajectory

        # self.storage.sync()
=======

    def _save(self, trajectory, idx):
        self.vars['snapshots'][idx] = trajectory
        snapshot_store = self.storage.snapshots

        for frame, snapshot in enumerate(trajectory):
            if type(snapshot) is not LoaderProxy:
                loader = LoaderProxy(snapshot_store, snapshot_store.index[snapshot])
                trajectory[frame] = loader

    def _load(self, idx):
        trajectory = Trajectory(self.vars['snapshots'][idx])
        return trajectory
>>>>>>> e24a8009

    def snapshot_indices(self, idx):
        """
        Load snapshot indices for trajectory with ID 'idx' from the storage

        Parameters
        ----------
        idx : int
            ID of the trajectory

        Returns
        -------
        list of int
            trajectory indices

        """

        # get the values
<<<<<<< HEAD
        values = self.storage.variables[self.prefix + '_snapshots'][idx]

        # typecast to integer
        return self.list_from_numpy(values, 'index')

    def load(self, idx):
        '''
        Return a trajectory from the storage

        Parameters
        ----------
        idx : int
            index of the trajectory

        Returns
        -------
        Trajectory
            the trajectory

        '''

        trajectory = Trajectory(self.vars['snapshots'][idx])
        return trajectory
=======
        return self.variables['snapshots'][idx].tolist()
>>>>>>> e24a8009

    def iter_snapshot_indices(this, iter_range=None):
        """
        Return an iterator over the lists of snapshot indices for all
        trajectories in the storage

        Parameters
        ----------
        iter_range : slice or None
            if this is not `None` it confines the iterator to objects specified
            in the slice

        Returns
        -------
        Iterator
            the iterator

        """

        class ObjectIterator:
            def __init__(self):
                self.storage = this
                self.iter_range = iter_range
                if iter_range is None:
                    self.idx = 0
                    self.end = len(self.storage)
                else:
                    self.idx = iter_range.start
                    self.end = iter_range.stop

            def __iter__(self):
                return self

            def next(self):
                if self.idx < len(self.storage):
                    obj = this.snapshot_indices(self.idx)
                    if self.iter_range is not None and self.iter_range.step is not None:
                        self.idx += self.iter_range.step
                    else:
                        self.idx += 1
                    return obj
                else:
                    raise StopIteration()

        return ObjectIterator()

    def _init(self, units=None):
        super(TrajectoryStore, self)._init()

        # index associated storage in class variable for all Trajectory instances to access

<<<<<<< HEAD
        self.init_variable('snapshots', 'obj.snapshots',
            dimensions=('...', ),
            description="trajectory[trajectory][frame] is the snapshot index (0..nspanshots-1) of frame 'frame' of trajectory 'trajectory'.",
            chunksizes=(10240, )
        )
=======
        self.init_variable('snapshots', 'lazyobj.snapshots',
                           dimensions=('...',),
                           description="trajectory[trajectory][frame] is the snapshot index " +
                                       "(0..nspanshots-1) of frame 'frame' of trajectory 'trajectory'.",
                           chunksizes=(10240,)
                           )
>>>>>>> e24a8009
<|MERGE_RESOLUTION|>--- conflicted
+++ resolved
@@ -2,72 +2,10 @@
 from openpathsampling.trajectory import Trajectory
 from openpathsampling.storage.objproxy import LoaderProxy
 
-<<<<<<< HEAD
-# This adds delayed snapshot loading support to Trajectory
-
-def load_missing_snapshot(func):
-    def getter(self, *args, **kwargs):
-        item = func(self, *args, **kwargs)
-
-        if type(item) is tuple:
-            item = item[0][item[1]]
-
-        return item
-
-    return getter
-
-#Trajectory.__getitem__ = load_missing_snapshot(Trajectory.__getitem__)
-#Trajectory.__getslice__ = load_missing_snapshot(Trajectory.__getslice__)
-=======
->>>>>>> e24a8009
 
 class TrajectoryStore(ObjectStore):
     def __init__(self):
         super(TrajectoryStore, self).__init__(Trajectory)
-<<<<<<< HEAD
-
-    def save(self, trajectory, idx=None):
-        """
-        Add the current state of the trajectory to the storage. Saving also
-        all referenced snapshots in it
-
-        Parameters
-        ----------
-        trajectory : Trajectory()
-            the trajectory to be saved
-        idx : int or None
-            if idx is not None the index will be used for saving in the storage.
-            This might overwrite already existing trajectories!
-
-        Notes
-        -----
-        This also saves all contained frames in the trajectory if not done yet.
-        A single Trajectory object can only be saved once!
-        """
-
-        # Check if all snapshots are saved
-#         values = []
-#         for snap in list.__iter__(trajectory):
-#             if type(snap) is not tuple:
-#                 self.storage.snapshots.save(snap)
-#                 values.append(snap.idx[self.storage.snapshots])
-#             elif snap[0].storage is not self.storage:
-#                 new_snap = snap[0][snap[1]]
-#                 self.storage.snapshots.save(new_snap)
-#                 values.append(new_snap.idx[self])
-#             else:
-#                 values.append(snap[1])
-#
-# #        map(self.storage.snapshots.save, trajectory)
-# #        values = self.list_to_numpy(trajectory, 'snapshot')
-#
-#         values = self.list_to_numpy(values, 'index')
-#         self.storage.variables[self.prefix + '_snapshots'][idx] = values
-
-        self.vars['snapshots'][idx] = trajectory
-
-        # self.storage.sync()
-=======
 
     def _save(self, trajectory, idx):
         self.vars['snapshots'][idx] = trajectory
@@ -81,7 +19,6 @@
     def _load(self, idx):
         trajectory = Trajectory(self.vars['snapshots'][idx])
         return trajectory
->>>>>>> e24a8009
 
     def snapshot_indices(self, idx):
         """
@@ -100,33 +37,7 @@
         """
 
         # get the values
-<<<<<<< HEAD
-        values = self.storage.variables[self.prefix + '_snapshots'][idx]
-
-        # typecast to integer
-        return self.list_from_numpy(values, 'index')
-
-    def load(self, idx):
-        '''
-        Return a trajectory from the storage
-
-        Parameters
-        ----------
-        idx : int
-            index of the trajectory
-
-        Returns
-        -------
-        Trajectory
-            the trajectory
-
-        '''
-
-        trajectory = Trajectory(self.vars['snapshots'][idx])
-        return trajectory
-=======
         return self.variables['snapshots'][idx].tolist()
->>>>>>> e24a8009
 
     def iter_snapshot_indices(this, iter_range=None):
         """
@@ -178,17 +89,9 @@
 
         # index associated storage in class variable for all Trajectory instances to access
 
-<<<<<<< HEAD
-        self.init_variable('snapshots', 'obj.snapshots',
-            dimensions=('...', ),
-            description="trajectory[trajectory][frame] is the snapshot index (0..nspanshots-1) of frame 'frame' of trajectory 'trajectory'.",
-            chunksizes=(10240, )
-        )
-=======
         self.init_variable('snapshots', 'lazyobj.snapshots',
                            dimensions=('...',),
                            description="trajectory[trajectory][frame] is the snapshot index " +
                                        "(0..nspanshots-1) of frame 'frame' of trajectory 'trajectory'.",
                            chunksizes=(10240,)
-                           )
->>>>>>> e24a8009
+                           )