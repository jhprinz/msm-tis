--- conflicted
+++ resolved
@@ -70,16 +70,7 @@
 
         super(DynamicsEngine, self).__init__()
 
-<<<<<<< HEAD
         self.descriptor = descriptor
-=======
-        self.template = template
-
-        # Trajectories need to know the engine as a hack to get the topology.
-        # Better would be a link to the topology directly. This is needed to create
-        # mdtraj.Trajectory() objects
-
->>>>>>> edf6d764
         self._check_options(options)
 
     def to_dict(self):
