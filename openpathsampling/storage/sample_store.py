from object_storage import ObjectStore
from openpathsampling.sample import SampleSet, Sample
<<<<<<< HEAD

class SampleStore(ObjectStore):
    def __init__(self):
        super(SampleStore, self).__init__(Sample, json=False, load_partial=True)

        self.set_variable_partial_loading('details')
        self.set_variable_partial_loading('parent')
        self.set_variable_partial_loading('mover')
        self.set_variable_partial_loading('ensemble')

=======
from objproxy import LoaderProxy


class SampleStore(ObjectStore):
    def __init__(self):
        super(SampleStore, self).__init__(Sample, json=False)
>>>>>>> e24a8009
        self._cached_all = False

    def _save(self, sample, idx):
        self.vars['trajectory'][idx] = sample.trajectory
        self.vars['ensemble'][idx] = sample.ensemble
        self.vars['replica'][idx] = sample.replica
        self.write('parent', idx, sample)
        self.write('details', idx, sample)
        self.vars['bias'][idx] = sample.bias
        self.vars['mover'][idx] = sample.mover

<<<<<<< HEAD
    def load_empty(self, idx):
        obj = Sample(
            trajectory=self.vars['trajectory'][idx],
            replica=self.vars['replica'][idx],
            bias=self.vars['bias'][idx],
        )

        del obj.details
        del obj.ensemble
        del obj.mover
        del obj.parent

        return obj

    def save(self, sample, idx=None):
        self.vars['trajectory'][idx] = sample.trajectory
        self.vars['ensemble'][idx] = sample.ensemble
        self.vars['replica'][idx] = sample.replica
        self.vars['parent'][idx] = sample.parent
        self.vars['details'][idx] = sample.details
        self.vars['bias'][idx] = sample.bias
        self.vars['mover'][idx] = sample.mover

    def load(self, idx):
        '''
        Return a sample from the storage

        Parameters
        ----------
        idx : int
            index of the sample

        Returns
        -------
        sample : Sample
            the sample
        '''

        obj = Sample(
            trajectory=self.vars['trajectory'][idx],
            replica=self.vars['replica'][idx],
=======
    def _load(self, idx):
        obj = Sample(
            trajectory=self.vars['trajectory'][idx],
            replica=self.vars['replica'][idx],
>>>>>>> e24a8009
            ensemble=self.vars['ensemble'][idx],
            parent=self.vars['parent'][idx],
            details=self.vars['details'][idx],
            bias=self.vars['bias'][idx],
            mover=self.vars['mover'][idx]
        )

        return obj

    def by_ensemble(self, ensemble):
        return [sample for sample in self.iterator() if sample.ensemble == ensemble]

    def _init(self):
        super(SampleStore, self)._init()

        # New short-hand definition
<<<<<<< HEAD
        self.init_variable('trajectory', 'obj.trajectories', chunksizes=(1, ))
        self.init_variable('ensemble', 'obj.ensembles', chunksizes=(1, ))
        self.init_variable('replica', 'int', chunksizes=(1, ))
        self.init_variable('parent', 'obj.samples', chunksizes=(1, ))
        self.init_variable('details', 'obj.details', chunksizes=(1, ))
        self.init_variable('bias', 'float', chunksizes=(1, ))
        self.init_variable('mover', 'obj.pathmovers', chunksizes=(1, ))
=======
        self.init_variable('trajectory', 'obj.trajectories', chunksizes=(1,))
        self.init_variable('ensemble', 'obj.ensembles', chunksizes=(1,))
        self.init_variable('replica', 'int', chunksizes=(1,))
        self.init_variable('parent', 'lazyobj.samples', chunksizes=(1,))
        self.init_variable('details', 'lazyobj.details', chunksizes=(1,))
        self.init_variable('bias', 'float', chunksizes=(1,))
        self.init_variable('mover', 'obj.pathmovers', chunksizes=(1,))
>>>>>>> e24a8009

    def all(self):
        self.cache_all()
        return self

    def cache_all(self):
        """Load all samples as fast as possible into the cache

        """
        if not self._cached_all:
            idxs = range(len(self))
<<<<<<< HEAD
            trajectory_idxs = self.storage.variables[self.prefix + '_trajectory'][:]
            replica_idxs = self.storage.variables[self.prefix + '_replica'][:]
            biass = self.storage.variables[self.prefix + '_bias'][:]

            [ self.add_empty_to_cache(i,t,r,a) for i,t,r,a in zip(
=======
            trajectory_idxs = self.variables['trajectory'][:]
            replica_idxs = self.variables['replica'][:]
            biass = self.variables['bias'][:]
            ensemble_idxs = self.variables['ensemble'][:]
            parent_idxs = self.variables['parent'][:]
            mover_idxs = self.variables['mover'][:]
            details_idxs = self.variables['details'][:]

            [self._add_empty_to_cache(*v) for v in zip(
>>>>>>> e24a8009
                idxs,
                trajectory_idxs,
                replica_idxs,
                biass,
                ensemble_idxs,
                parent_idxs,
                details_idxs,
                mover_idxs)]

            self._cached_all = True

<<<<<<< HEAD
    def add_empty_to_cache(self, idx, trajectory_idx, replica_idx, bias):
        obj = Sample(
                trajectory=self.storage.trajectories[int(trajectory_idx)],
                replica=int(replica_idx),
                bias=float(bias)
            )

        obj.idx[self] = idx
        obj._origin = self

        del obj.details
        del obj.ensemble
        del obj.mover
        del obj.parent
=======
    def _add_empty_to_cache(self, idx, trajectory_idx, replica_idx, bias,
                           ensemble_idx, parent_idx, details_idx, mover_idx):
        storage = self.storage
        obj = Sample(
            trajectory=storage.trajectories[int(trajectory_idx)],
            replica=int(replica_idx),
            bias=float(bias),
            ensemble=storage.ensembles[int(ensemble_idx)],
            mover=storage.pathmovers[int(mover_idx)],
            parent=LoaderProxy(storage.samples, int(parent_idx)),
            details=LoaderProxy(storage.details, int(details_idx))
        )
>>>>>>> e24a8009

        self.index[obj] = idx
        self.cache[idx] = obj

        return obj


class SampleSetStore(ObjectStore):
    def __init__(self):
        super(SampleSetStore, self).__init__(SampleSet, json=False)

<<<<<<< HEAD
    def __init__(self):
        super(SampleSetStore, self).__init__(SampleSet, json=False, load_partial=True)

        self.set_variable_partial_loading('movepath')

    def save(self, sample_set, idx=None):
        # Check if all samples are saved
        map(self.storage.samples.save, sample_set)

        self.vars['samples'][idx] = sample_set

        self.vars['movepath'][idx] = sample_set.movepath
=======
    def _save(self, sample_set, idx):
        map(self.storage.samples.save, sample_set)

        self.vars['samples'][idx] = sample_set
        self.write('movepath', idx, sample_set)

    def _load(self, idx):
        sample_set = SampleSet(
            self.vars['samples'][idx],
            movepath=LoaderProxy(self.storage.pathmovechanges, int(self.variables['movepath'][idx]))
        )

        return sample_set
>>>>>>> e24a8009

    def sample_indices(self, idx):
        """
        Load sample indices for sample_set with ID 'idx' from the storage

        Parameters
        ----------
        idx : int
            ID of the sample_set

        Returns
        -------
        list of int
            list of sample indices
<<<<<<< HEAD
        '''

        # get the values
        values = self.storage.variables[self.prefix + '_samples'][idx]

        # typecast to integer
        return self.list_from_numpy(values, 'index')

    def load(self, idx):
        '''
        Return a sample_set from the storage

        Parameters
        ----------
        idx : int
            index of the sample_set (counts from 0)

        Returns
        -------
        sample_set
            the sample_set
        '''

        sample_set = SampleSet(
            self.vars['samples'][idx],
            movepath=self.vars['movepath'][idx]
        )

        return sample_set

    def load_empty(self, idx):
        sample_set = SampleSet(
            self.vars['samples'][idx],
            movepath=None
        )
=======
        """
>>>>>>> e24a8009

        return self.variables['samples'][idx].tolist()

    def _init(self, units=None):
        """
        Initialize the associated storage to allow for sampleset storage

        """
        super(SampleSetStore, self)._init()

        self.init_variable('samples', 'obj.samples',
<<<<<<< HEAD
            dimensions='...',
            description="sampleset[sampleset][frame] is the sample index (0..nspanshots-1) of frame 'frame' of sampleset 'sampleset'.",
            chunksizes=(1024, )
        )

        self.init_variable('movepath', 'obj.pathmovechanges', chunksizes=(1, ))
=======
                           dimensions='...',
                           description="sampleset[sampleset][frame] is the sample index " +
                                       "(0..nspanshots-1) of frame 'frame' of sampleset 'sampleset'.",
                           chunksizes=(1024,)
                           )

        self.init_variable('movepath', 'obj.pathmovechanges', chunksizes=(1,))
>>>>>>> e24a8009

    def cache_all(self):
        """Load all samples as fast as possible into the cache

        """
        if not self._cached_all:
            idxs = range(len(self))
<<<<<<< HEAD
            values = self.storage.variables[self.prefix + '_samples'][:]

            # assume that these are cached!
            all_samples = self.storage.samples

=======
            samples_idxs = self.variables['samples'][:]
            pmc_idxs = self.variables['movepath'][:]
>>>>>>> e24a8009

            [self._add_empty_to_cache(*v) for v in zip(
                idxs,
                samples_idxs,
                pmc_idxs
            )]

            self._cached_all = True

<<<<<<< HEAD
    def add_empty_to_cache(self, idx, sample_idxs, all_samples):
        if idx not in self.cache:
            obj = SampleSet(
                    samples=[all_samples[sample_idx.tolist()] for sample_idx in sample_idxs],
                    movepath=None
                )

            obj.idx[self] = idx
            obj._origin = self

            del obj.movepath
=======
    def _add_empty_to_cache(self, idx, sample_idxs, pmc_idx):
        if idx not in self.cache:
            obj = SampleSet(
                samples=[self.storage.samples[sample_idx.tolist()] for sample_idx in sample_idxs],
                movepath=LoaderProxy(self.storage.pathmovechanges, int(pmc_idx))
            )
>>>>>>> e24a8009

            self.index[obj] = idx
            self.cache[idx] = obj<|MERGE_RESOLUTION|>--- conflicted
+++ resolved
@@ -1,24 +1,11 @@
 from object_storage import ObjectStore
 from openpathsampling.sample import SampleSet, Sample
-<<<<<<< HEAD
-
-class SampleStore(ObjectStore):
-    def __init__(self):
-        super(SampleStore, self).__init__(Sample, json=False, load_partial=True)
-
-        self.set_variable_partial_loading('details')
-        self.set_variable_partial_loading('parent')
-        self.set_variable_partial_loading('mover')
-        self.set_variable_partial_loading('ensemble')
-
-=======
 from objproxy import LoaderProxy
 
 
 class SampleStore(ObjectStore):
     def __init__(self):
         super(SampleStore, self).__init__(Sample, json=False)
->>>>>>> e24a8009
         self._cached_all = False
 
     def _save(self, sample, idx):
@@ -30,54 +17,10 @@
         self.vars['bias'][idx] = sample.bias
         self.vars['mover'][idx] = sample.mover
 
-<<<<<<< HEAD
-    def load_empty(self, idx):
-        obj = Sample(
-            trajectory=self.vars['trajectory'][idx],
-            replica=self.vars['replica'][idx],
-            bias=self.vars['bias'][idx],
-        )
-
-        del obj.details
-        del obj.ensemble
-        del obj.mover
-        del obj.parent
-
-        return obj
-
-    def save(self, sample, idx=None):
-        self.vars['trajectory'][idx] = sample.trajectory
-        self.vars['ensemble'][idx] = sample.ensemble
-        self.vars['replica'][idx] = sample.replica
-        self.vars['parent'][idx] = sample.parent
-        self.vars['details'][idx] = sample.details
-        self.vars['bias'][idx] = sample.bias
-        self.vars['mover'][idx] = sample.mover
-
-    def load(self, idx):
-        '''
-        Return a sample from the storage
-
-        Parameters
-        ----------
-        idx : int
-            index of the sample
-
-        Returns
-        -------
-        sample : Sample
-            the sample
-        '''
-
-        obj = Sample(
-            trajectory=self.vars['trajectory'][idx],
-            replica=self.vars['replica'][idx],
-=======
     def _load(self, idx):
         obj = Sample(
             trajectory=self.vars['trajectory'][idx],
             replica=self.vars['replica'][idx],
->>>>>>> e24a8009
             ensemble=self.vars['ensemble'][idx],
             parent=self.vars['parent'][idx],
             details=self.vars['details'][idx],
@@ -94,15 +37,6 @@
         super(SampleStore, self)._init()
 
         # New short-hand definition
-<<<<<<< HEAD
-        self.init_variable('trajectory', 'obj.trajectories', chunksizes=(1, ))
-        self.init_variable('ensemble', 'obj.ensembles', chunksizes=(1, ))
-        self.init_variable('replica', 'int', chunksizes=(1, ))
-        self.init_variable('parent', 'obj.samples', chunksizes=(1, ))
-        self.init_variable('details', 'obj.details', chunksizes=(1, ))
-        self.init_variable('bias', 'float', chunksizes=(1, ))
-        self.init_variable('mover', 'obj.pathmovers', chunksizes=(1, ))
-=======
         self.init_variable('trajectory', 'obj.trajectories', chunksizes=(1,))
         self.init_variable('ensemble', 'obj.ensembles', chunksizes=(1,))
         self.init_variable('replica', 'int', chunksizes=(1,))
@@ -110,7 +44,6 @@
         self.init_variable('details', 'lazyobj.details', chunksizes=(1,))
         self.init_variable('bias', 'float', chunksizes=(1,))
         self.init_variable('mover', 'obj.pathmovers', chunksizes=(1,))
->>>>>>> e24a8009
 
     def all(self):
         self.cache_all()
@@ -122,13 +55,6 @@
         """
         if not self._cached_all:
             idxs = range(len(self))
-<<<<<<< HEAD
-            trajectory_idxs = self.storage.variables[self.prefix + '_trajectory'][:]
-            replica_idxs = self.storage.variables[self.prefix + '_replica'][:]
-            biass = self.storage.variables[self.prefix + '_bias'][:]
-
-            [ self.add_empty_to_cache(i,t,r,a) for i,t,r,a in zip(
-=======
             trajectory_idxs = self.variables['trajectory'][:]
             replica_idxs = self.variables['replica'][:]
             biass = self.variables['bias'][:]
@@ -138,7 +64,6 @@
             details_idxs = self.variables['details'][:]
 
             [self._add_empty_to_cache(*v) for v in zip(
->>>>>>> e24a8009
                 idxs,
                 trajectory_idxs,
                 replica_idxs,
@@ -150,22 +75,6 @@
 
             self._cached_all = True
 
-<<<<<<< HEAD
-    def add_empty_to_cache(self, idx, trajectory_idx, replica_idx, bias):
-        obj = Sample(
-                trajectory=self.storage.trajectories[int(trajectory_idx)],
-                replica=int(replica_idx),
-                bias=float(bias)
-            )
-
-        obj.idx[self] = idx
-        obj._origin = self
-
-        del obj.details
-        del obj.ensemble
-        del obj.mover
-        del obj.parent
-=======
     def _add_empty_to_cache(self, idx, trajectory_idx, replica_idx, bias,
                            ensemble_idx, parent_idx, details_idx, mover_idx):
         storage = self.storage
@@ -178,7 +87,6 @@
             parent=LoaderProxy(storage.samples, int(parent_idx)),
             details=LoaderProxy(storage.details, int(details_idx))
         )
->>>>>>> e24a8009
 
         self.index[obj] = idx
         self.cache[idx] = obj
@@ -190,20 +98,6 @@
     def __init__(self):
         super(SampleSetStore, self).__init__(SampleSet, json=False)
 
-<<<<<<< HEAD
-    def __init__(self):
-        super(SampleSetStore, self).__init__(SampleSet, json=False, load_partial=True)
-
-        self.set_variable_partial_loading('movepath')
-
-    def save(self, sample_set, idx=None):
-        # Check if all samples are saved
-        map(self.storage.samples.save, sample_set)
-
-        self.vars['samples'][idx] = sample_set
-
-        self.vars['movepath'][idx] = sample_set.movepath
-=======
     def _save(self, sample_set, idx):
         map(self.storage.samples.save, sample_set)
 
@@ -217,7 +111,6 @@
         )
 
         return sample_set
->>>>>>> e24a8009
 
     def sample_indices(self, idx):
         """
@@ -232,45 +125,7 @@
         -------
         list of int
             list of sample indices
-<<<<<<< HEAD
-        '''
-
-        # get the values
-        values = self.storage.variables[self.prefix + '_samples'][idx]
-
-        # typecast to integer
-        return self.list_from_numpy(values, 'index')
-
-    def load(self, idx):
-        '''
-        Return a sample_set from the storage
-
-        Parameters
-        ----------
-        idx : int
-            index of the sample_set (counts from 0)
-
-        Returns
-        -------
-        sample_set
-            the sample_set
-        '''
-
-        sample_set = SampleSet(
-            self.vars['samples'][idx],
-            movepath=self.vars['movepath'][idx]
-        )
-
-        return sample_set
-
-    def load_empty(self, idx):
-        sample_set = SampleSet(
-            self.vars['samples'][idx],
-            movepath=None
-        )
-=======
         """
->>>>>>> e24a8009
 
         return self.variables['samples'][idx].tolist()
 
@@ -282,14 +137,6 @@
         super(SampleSetStore, self)._init()
 
         self.init_variable('samples', 'obj.samples',
-<<<<<<< HEAD
-            dimensions='...',
-            description="sampleset[sampleset][frame] is the sample index (0..nspanshots-1) of frame 'frame' of sampleset 'sampleset'.",
-            chunksizes=(1024, )
-        )
-
-        self.init_variable('movepath', 'obj.pathmovechanges', chunksizes=(1, ))
-=======
                            dimensions='...',
                            description="sampleset[sampleset][frame] is the sample index " +
                                        "(0..nspanshots-1) of frame 'frame' of sampleset 'sampleset'.",
@@ -297,7 +144,6 @@
                            )
 
         self.init_variable('movepath', 'obj.pathmovechanges', chunksizes=(1,))
->>>>>>> e24a8009
 
     def cache_all(self):
         """Load all samples as fast as possible into the cache
@@ -305,16 +151,8 @@
         """
         if not self._cached_all:
             idxs = range(len(self))
-<<<<<<< HEAD
-            values = self.storage.variables[self.prefix + '_samples'][:]
-
-            # assume that these are cached!
-            all_samples = self.storage.samples
-
-=======
             samples_idxs = self.variables['samples'][:]
             pmc_idxs = self.variables['movepath'][:]
->>>>>>> e24a8009
 
             [self._add_empty_to_cache(*v) for v in zip(
                 idxs,
@@ -324,26 +162,12 @@
 
             self._cached_all = True
 
-<<<<<<< HEAD
-    def add_empty_to_cache(self, idx, sample_idxs, all_samples):
-        if idx not in self.cache:
-            obj = SampleSet(
-                    samples=[all_samples[sample_idx.tolist()] for sample_idx in sample_idxs],
-                    movepath=None
-                )
-
-            obj.idx[self] = idx
-            obj._origin = self
-
-            del obj.movepath
-=======
     def _add_empty_to_cache(self, idx, sample_idxs, pmc_idx):
         if idx not in self.cache:
             obj = SampleSet(
                 samples=[self.storage.samples[sample_idx.tolist()] for sample_idx in sample_idxs],
                 movepath=LoaderProxy(self.storage.pathmovechanges, int(pmc_idx))
             )
->>>>>>> e24a8009
 
             self.index[obj] = idx
             self.cache[idx] = obj