--- conflicted
+++ resolved
@@ -1,22 +1,17 @@
 language: python
+
 python:
-- '2.7'
+  # We don't actually use the Travis Python, but this keeps it organized.
+  - "2.7"
+
 install:
-- deactivate
-- source devtools/ci/install.sh
-- export PYTHONUNBUFFERED=true
+  - deactivate
+  # Sets up a MINIConda enviroment in the name of the selected python version
+  - source devtools/ci/install.sh
+  # Do not buffer output of python outputs but flush them directly to the terminal
+  - export PYTHONUNBUFFERED=true
+
 script:
-<<<<<<< HEAD
-- echo travis_fold:start:conda.build.package
-- conda install --yes conda-build
-- conda build devtools/conda-recipe
-- echo travis_fold:end:conda.build.package
-- source activate _test
-- source devtools/ci/git_hash.sh
-- source devtools/ci/nosetests.sh
-- source devtools/ci/ipythontests.sh
-- bash -x devtools/ci/after_sucess.sh
-=======
   - echo travis_fold:start:conda.build.package
   - conda install --yes conda-build
   - conda build devtools/conda-recipe
@@ -36,9 +31,11 @@
     packages:
     - pandoc
 
->>>>>>> a9c9d7d8
 env:
   matrix:
-  - python=2.7  CONDA_PY=27  CONDA_NPY=110
+    - python=2.7  CONDA_PY=27  CONDA_NPY=110
+# - python=3.4  CONDA_PY=34  CONDA_NPY=110
+# - python=3.5  CONDA_PY=35  CONDA_NPY=110
+
   global:
   - secure: kb37xmsSV3pEnESnINzwlW2Cju/UFzA/G+m+NsihAwO8RMPZwKCrZK/rptgkUDACXJxom5M690WEukQkHnOt+OTrWhu7WKZgYeVuWUs2++RohYv/m5npaOHMMn+uYmF328v4PvPmXxbD02zzg5Tgdn82x8oa6J8BKX8ohOQ6Xpg=