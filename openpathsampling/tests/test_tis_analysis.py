--- conflicted
+++ resolved
@@ -107,14 +107,10 @@
 
     def setup(self):
         # set up the trajectories, ensembles, etc. for this test
-<<<<<<< HEAD
+        paths.InterfaceSet._reset()
         cv_A = paths.FunctionCV(lambda s: s.xyz[0][0]).named("Id")
         cv_B = paths.FunctionCV(lambda s: 1.0-s.xyz[0][0]).named("1-Id")
-=======
-        paths.InterfaceSet._reset()
-        cv_A = paths.FunctionCV('Id', lambda s: s.xyz[0][0])
-        cv_B = paths.FunctionCV('1-Id', lambda s: 1.0-s.xyz[0][0])
->>>>>>> bb7b266b
+
         self.cv_x = cv_A
         self.state_A = paths.CVDefinedVolume(cv_A,
                                              float("-inf"), 0.0).named("A")
