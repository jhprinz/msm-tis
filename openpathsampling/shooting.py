--- conflicted
+++ resolved
@@ -216,10 +216,6 @@
         
         return point
 
-<<<<<<< HEAD
-@restores_as_full_object
-=======
->>>>>>> 3b0f016d
 class FinalFrameSelector(ShootingPointSelector):
     '''
     Pick final trajectory frame as shooting point.
