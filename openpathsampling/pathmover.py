"""
Created on 19.07.2014

@author: Jan-Hendrik Prinz
@author: David W. H. Swenson
"""

import numpy as np
import random

import openpathsampling as paths
from openpathsampling.todict import OPSNamed, OPSObject

import logging
from ops_logging import initialization_logging

from treelogic import TreeSetMixin

logger = logging.getLogger(__name__)
init_log = logging.getLogger('openpathsampling.initialization')

# TODO: Remove if really not used anymore otherwise might move to utils or tools
def make_list_of_pairs(l):
    """
    Converts input from several possible formats into a list of pairs: used
    to clean input for swap-like moves.

    Allowed input formats:
    * flat list of length 2N
    * list of pairs
    * None (returns None)

    Anything else will lead to a ValueError or AssertionError
    """
    if l is None:
        return None

    len_l = len(l) # raises TypeError, avoids everything else

    # based on first element, decide whether this should be a list of lists
    # or a flat list
    try:
        len_l0 = len(l[0])
        list_of_lists = True
    except TypeError:
        list_of_lists = False

    if list_of_lists:
        for elem in l:
            assert len(elem)==2, "List of lists: inner list length != 2"
        outlist = l
    else:
        assert len(l) % 2 == 0, "Flattened list: length not divisible by 2"
        outlist = [
            [a, b] for (a, b) in zip(l[slice(0, None, 2)], l[slice(1, None,2 )])
        ]
    # Note that one thing we don't check is whether the items are of the
    # same type. That might be worth doing someday; for now, we trust that
    # part to work.
    return outlist


class PathMover(TreeSetMixin, OPSNamed):
    """
    A PathMover is the description of a move in replica space.
    
    Notes
    -----
    A pathmover takes a SampleSet() and returns PathMoveChange() that is
    used to change the old SampleSet() to the new one.

    SampleSet1 + PathMoveChange1 => SampleSet2

    A PathMoveChange is effectively a list of Samples. The change acts upon
    a SampleSet by replacing existing Samples in the same ensemble
    sequentially.

    SampleSet({samp1(ens1), samp2(ens2), samp3(ens3)}) +
        PathMoveChange([samp4(ens2)])
        => SampleSet({samp1(ens1), samp4(ens2), samp3(ens3)})

    Note, that a SampleSet is an unordered list (or a set). Hence the ordering
    in the example is arbitrary.
    
    Potential future change: `engine` is not needed for all PathMovers
    (replica exchange, ensemble hopping, path reversal, and moves which
    combine these [state swap] have no need for the engine). Maybe that
    should be moved into only the ensembles that need it? ~~~DWHS

    Also, I agree with the separating trial and acceptance. We might choose
    to use a different acceptance criterion than Metropolis. For example,
    the "waste recycling" approach recently re-discovered by Frenkel (see
    also work by Athenes, Jourdain, and old work by Kalos) might be
    interesting. I think the best way to do this is to keep the acceptance
    in the PathMover, but have it be a separate class ~~~DWHS
    """

<<<<<<< HEAD
    _node_type = TreeSetMixin.NODE_TYPE_ALL

    def __init__(self):
        OPSNamed.__init__(self)

=======
    def __init__(self):
        OPSNamed.__init__(self)

>>>>>>> dd48504b
        self._in_ensembles = None
        self._out_ensembles = None
        self._len = None

#        initialization_logging(logger=init_log, obj=self,
#                               entries=['ensembles'])

    _is_ensemble_change_mover = None

    @property
    def is_ensemble_change_mover(self):
        if self._is_ensemble_change_mover is None:
            return False
        else:
            return self._is_ensemble_change_mover

    _is_canonical = None
    @property
    def is_canonical(self):
        return self._is_canonical


    @property
    def default_name(self):
        return self.__class__.__name__[:-5]

    # +-------------------------------------------------------------------------
    # | tree implementation overrides
    # +-------------------------------------------------------------------------

    @property
    def _subnodes(self):
        return self.submovers

    @property
    def identifier(self):
        return self

    @staticmethod
    def _default_match(original, test):
        if test is original.identifier:
            return True
        elif isinstance(test, paths.PathMover):
            return original.identifier is test
        elif type(test) is type and issubclass(test, paths.PathMover):
            return original.identifier.__class__ is test
        elif type(test) is str:
            return original.name == test
        else:
            return False

    @property
    def submovers(self):
        """
        Returns a list of submovers

        Returns
        -------
        list of openpathsampling.PathMover
            the list of sub-movers
        """
        return []

    def __contains__(self, item):
        if isinstance(item, paths.PathMoveChange):
            return item.unique in self

        return super(PathMover, self).__contains__(item)

    @staticmethod
    def _flatten(ensembles):
        if type(ensembles) is list:
            return [s for ens in ensembles for s in PathMover._flatten(ens)]
        else:
            return [ensembles]

    def _ensemble_signature(self, as_set=False):
        """Return tuple form of (input_ensembles, output_ensembles).
        
        Useful for MoveScheme, e.g., identifying which movers should be
        removed as part of a replacement.
        """
        inp = tuple(self.input_ensembles)
        out = tuple(self.output_ensembles)
        if as_set:
            inp = set(inp)
            out = set(out)
        return (inp, out)
               
    @property
    def ensemble_signature(self):
        return self._ensemble_signature(as_set=False)

    @property
    def ensemble_signature_set(self):
        return self._ensemble_signature(as_set=True)

    @property
    def input_ensembles(self):
        """Return a list of possible used ensembles for this mover

        This list contains all Ensembles from which this mover might pick
        samples. This is very useful to determine on which ensembles a
        mover acts for analysis and sanity checking.

        Returns
        -------
        list of Ensemble
            the list of input ensembles
        """
        if self._in_ensembles is None:
            ensembles = self._get_in_ensembles()

            self._in_ensembles = list(set(self._flatten(ensembles)))

        return self._in_ensembles

    @property
    def output_ensembles(self):
        """Return a list of possible returned ensembles for this mover

        This list contains all Ensembles for which this mover might return
        samples. This is very useful to determine on which ensembles a
        mover affects in later steps for analysis and sanity checking.

        Returns
        -------
        list of Ensemble
            the list of output ensembles
        """

        if self._out_ensembles is None:
            ensembles = self._get_out_ensembles()

            self._out_ensembles = list(set(self._flatten(ensembles)))

        return self._out_ensembles

    def _get_in_ensembles(self):
        """Function that computes the list of input ensembles
        """
        return []

    def _get_out_ensembles(self):
        """Function that computes the list of output ensembles

        Default is the same as in_ensembles
        """
        return self._get_in_ensembles()

    def legal_sample_set(self, globalstate, ensembles=None, replicas='all'):
        """
        This returns all the samples from globalstate which are in both
        self.replicas and the parameter ensembles. If ensembles is None, we
        use self.ensembles. If you want all ensembles allowed, pass
        ensembles='all'.
        """
        mover_replicas = globalstate.replica_list()

        if replicas == 'all':
            selected_replicas = globalstate.replica_list()
        else:
            selected_replicas = replicas

        reps = list(set(mover_replicas) & set(selected_replicas))
        rep_samples = []
        for rep in reps:
            rep_samples.extend(globalstate.all_from_replica(rep))

        # logger.debug("ensembles = " + str([ensembles]))
        # logger.debug("self.ensembles = " + str(self.ensembles))
        if ensembles is None:
            ensembles = 'all'

        if ensembles == 'all':
            legal_samples = rep_samples
        else:
            ens_samples = []
            if type(ensembles) is not list:
                ensembles = [ensembles]
            for ens in ensembles:
                # try:
                #     ens_samples.extend(globalstate.all_from_ensemble(ens[0]))
                # except TypeError:
                ens_samples.extend(globalstate.all_from_ensemble(ens))
            legal_samples = list(set(rep_samples) & set(ens_samples))

        return legal_samples

    def select_sample(self, globalstate, ensembles=None, replicas=None):
        """
        Returns one of the legal samples given self.replica and the ensemble
        set in ensembles.

        TODO: This must be saved somehow (it is actually I think), otherwise
        Samples are not reproducible when applied to a SampleSet!
        """
        if replicas is None:
            replicas = 'all'

        logger.debug("replicas: "+str(replicas)+" ensembles: "+repr(ensembles))
        legal = self.legal_sample_set(globalstate, ensembles, replicas)
        for sample in legal:
            logger.debug("legal: (" + str(sample.replica)
                         + "," + str(sample.trajectory)
                         + "," + repr(sample.ensemble)
                         + ")")
        selected = random.choice(legal)
        logger.debug("selected sample: (" + str(selected.replica)
                     + "," + str(selected.trajectory)
                     + "," + repr(selected.ensemble)
                     + ")")
        return selected

    def move(self, globalstate):
        """
        Run the generation starting with the initial globalstate specified.

        Parameters
        ----------
        globalstate : SampleSet
            the initially used sampleset
        
        Returns
        -------        
        samples : PathMoveChange
            the PathMoveChange instance describing the change from the old to
            the new SampleSet

        """

        return paths.EmptyPathMoveChange()  # pragma: no cover

    def __repr__(self):
        return self.name + '(%s)' % hex(id(self))[2:]


###############################################################################
# MOVER TYPES
###############################################################################

class MoverType(object):
    pass


class SwappingMover(MoverType):
    """
    A mover that swaps samples from ensembles in some way. Relevant for mixing
    """


###############################################################################
# GENERATORS
###############################################################################

class SampleGeneratingMover(PathMover):
    engine = None

    def __init__(self):
        super(SampleGeneratingMover, self).__init__()

    @classmethod
    def metropolis(cls, trials):
        """Implements the Metropolis acceptance for a list of trial samples

        The Metropolis uses the .bias for each sample and checks of samples
        are valid - are in the proposed ensemble. This will give an acceptance
        probability for all samples. If the product is smaller than a random
        number the change will be accepted.

        Parameters
        ----------
        trials : list of openpathsampling.Sample
            the list of all samples to be applied in a change.

        Returns
        -------
        bool
            True if the trial is accepted, False otherwise
        details : openpathsampling.MoveDetails
            Returns a MoveDetails object that contains information about the
            decision, i.e. total acceptance and random number

        """

        shoot_str = "MC in {cls} using samples {trials}"
        logger.info(shoot_str.format(cls=cls.__name__, trials=trials))
        trial_dict = dict()
        for trial in trials:
            trial_dict[trial.ensemble] = trial

        accepted = True
        probability = 1.0

        # TODO: This isn't right. `bias` should be associated with the 
        # change; not with each individual sample. ~~~DWHS
        for ens, sample in trial_dict.iteritems():
            valid = ens(sample.trajectory)
            if not valid:
                # one sample not valid reject
                accepted = False
                break
            else:
                probability *= sample.bias

        rand = random.random()

        if rand > probability:
            # rejected
            accepted = False

        details = paths.MoveDetails(
            total_acceptance=probability,
            random_value=rand
        )

        return accepted, details

    @property
    def submovers(self):
        # GeneratingMovers do not have submovers!
        return []

    def _called_ensembles(self):
        """Function to determine which ensembles to pick samples from

        Returns
        -------
        list of Ensemble
            the list of ensembles. Samples can then be selected using
            PathMover.select_sample
        """

        # Default is that the list of ensembles is in self.ensembles
        return []

    def move(self, globalstate):
        # 1. pick a set of ensembles (in case we allow to pick several ones)
        ensembles = self._called_ensembles()

        # 2. pick samples from these ensembles
        samples = [self.select_sample(globalstate, ens) for ens in ensembles]

        # 3. pass these samples to the generator
        trials = self(*samples)

        # 4. accept/reject
        accepted, details = self._accept(trials)

        # 5. and return a PMC
        if accepted:
            return paths.AcceptedSamplePathMoveChange(
                samples=trials,
                mover=self,
                details=details
            )
        else:
            return paths.RejectedSamplePathMoveChange(
                samples=trials,
                mover=self,
                details=details
            )

    def __call__(self, *args):
        """Generate trial samples directly

        PathMovers can also be called directly with a list of samples that are
        then used to generate new samples. If the GeneratingMover is used as a move
        the move will first determine the input samples and then pass these to
        this function
        """

        # Default is that the original samples are returned
        return args

    def _accept(self, trials):
        """Function to determine the acceptance of a trial

        Defaults to calling the Metropolis acceptance criterion for all returned
        trial samples. Means all samples most be valid and accepted.
        """
        return self.metropolis(trials)


###############################################################################
# SHOOTING GENERATORS
###############################################################################

class EngineGeneratingMover(SampleGeneratingMover):
    """Baseclass for GeneratingMovers that use an engine
    """

    engine = None

class ShootGeneratingMover(EngineGeneratingMover):
    """Main class for GeneratingMovers using ShootingMoves

    Attributes
    ----------
    selector
    ensemble
    """
    def __init__(self, ensemble, selector):
        """
        Parameters
        ----------
        ensemble : openpathsampling.Ensemble
            the specific ensemble to be shot from
        selector : openpathsampling.ShootingPointSelector
            the shootingpoint selector to determine the shooting point in the
            move

        """
        super(ShootGeneratingMover, self).__init__()
        self.selector = selector
        self.ensemble = ensemble

    def _called_ensembles(self):
        # return a single ensemble
        return [self.ensemble]

    def _get_in_ensembles(self):
        return [self.ensemble]

    def __call__(self, trial):
        initial_trajectory = trial.trajectory

        dynamics_ensemble = trial.ensemble
        replica = trial.replica

        initial_point = self.selector.pick(initial_trajectory)
        trial_point = self._shoot(initial_point, dynamics_ensemble)

        bias = initial_point.sum_bias / trial_point.sum_bias

        trial_details = paths.SampleDetails(
            initial_point=initial_point,
            trial_point=trial_point,
        )

        trial = paths.Sample(
            replica=replica,
            trajectory=trial_point.trajectory,
            ensemble=dynamics_ensemble,
            parent=trial,
            details=trial_details,
            mover=self,
            bias=bias
        )

        trials = [trial]

        return trials

    def _shoot(self, shooting_point, ensemble):
        """Implementation of the shooting

        Parameters
        ----------
        shooting_point : ShootingPoint
            the initial shooting point instance containing a reference to the
            initial trajectory
        ensemble : Ensemble
            the ensemble for which the trajectory is to be created. This defines
            the stopping criterion

        Returns
        -------
        ShootingPoint
            the final shooting point referencing the final trajectory
        """
        return shooting_point


class ForwardShootGeneratingMover(ShootGeneratingMover):
    """A forward shooting sample generator
    """
    def _shoot(self, shooting_point, ensemble):
        shoot_str = "Shooting {sh_dir} from frame {fnum} in [0:{maxt}]"
        logger.info(shoot_str.format(fnum=shooting_point.index,
                                     maxt=len(shooting_point.trajectory)-1,
                                     sh_dir="forward",
                                    ))

        # Run until one of the stoppers is triggered
        partial_trajectory = self.engine.generate(
            shooting_point.snapshot.copy(),
            running = [
                paths.PrefixTrajectoryEnsemble(
                    ensemble,
                    shooting_point.trajectory[0:shooting_point.index]
                ).can_append,
                self.engine.max_length_stopper.can_append
            ]
        )

        trial_trajectory = \
            shooting_point.trajectory[0:shooting_point.index] + \
            partial_trajectory

        trial_point = paths.ShootingPoint(
            shooting_point.selector,
            trial_trajectory,
            shooting_point.index
        )

        return trial_point


class BackwardShootGeneratingMover(ShootGeneratingMover):
    """A Backward shooting generator
    """
    def _shoot(self, shooting_point, ensemble):
        shoot_str = "Shooting {sh_dir} from frame {fnum} in [0:{maxt}]"
        logger.info(shoot_str.format(
            fnum=shooting_point.index,
            maxt=len(shooting_point.trajectory)-1,
            sh_dir="backward"
        ))

        # Run until one of the stoppers is triggered
        partial_trajectory = self.engine.generate(
            shooting_point.snapshot.reversed_copy(),
            running = [
                paths.SuffixTrajectoryEnsemble(
                    ensemble,
                    shooting_point.trajectory[shooting_point.index + 1:]
                ).can_prepend,
                self.engine.max_length_stopper.can_append
            ]
        )

        trial_trajectory = \
            partial_trajectory.reversed + \
            shooting_point.trajectory[shooting_point.index + 1:]

        trial_point = paths.ShootingPoint(
            shooting_point.selector,
            trial_trajectory,
            len(partial_trajectory) - 1
        )

        return trial_point

# TODO: This doubling might be superfluous


class ShootMover(ShootGeneratingMover):
    """
    A pathmover that implements a general shooting algorithm
    """


class ForwardShootMover(ForwardShootGeneratingMover):
    """
    A pathmover that implements the forward shooting algorithm
    """


class BackwardShootMover(BackwardShootGeneratingMover):
    """
    A pathmover that implements the backward shooting algorithm
    """


###############################################################################
# EXTENDING GENERATORS
###############################################################################

class ExtendingGeneratingMover(EngineGeneratingMover):
    """
    Sample GeneratingMover that creates Samples using extensions

    Extending will create samples in a super ensemble from samples
    in a smaller ensemble by forward or backward extending the original
    sample until it is in the target ensemble. This requires the the target
    ensemble is reachable from the initial ensemble
    """
    def __init__(self, ensemble, target_ensemble):
        """
        Parameters
        ----------
        ensemble : openpathsampling.Ensemble
            the initial ensemble to be started from
        extend_ensemble : openpathsampling.Ensemble
            the target ensemble

        """
        super(ExtendingGeneratingMover, self).__init__(
        )
        self.ensemble = ensemble
        self.target_ensemble = target_ensemble

    def _called_ensembles(self):
        return [self.ensemble]

    def _get_in_ensembles(self):
        return [self.ensemble]

    def _get_out_ensembles(self):
        return [self.target_ensemble]

    def __call__(self, trial):
        initial_trajectory = trial.trajectory

        replica = trial.replica
        trial_trajectory = self._extend(
            initial_trajectory,
            self.target_ensemble
        )

        trial_details = paths.SampleDetails(
        )

        # the actual bias would be 0.0 since we will never be able to do the
        # reverse move. Since this is the opposite of subtraj we set both
        # proposal bias for these to 100% which means no bias

        trial = paths.Sample(
            replica=replica,
            trajectory=trial_trajectory,
            ensemble=self.target_ensemble,
            parent=trial,
            details=trial_details,
            mover=self,
            bias=1.0
        )

        trials = [trial]

        return trials

    def _extend(self, initial_trajectory, ensemble):
        return initial_trajectory


class ForwardExtendGeneratingMover(ExtendingGeneratingMover):
    """
    A Sample GeneratingMover implementing Forward Extension
    """
    def _extend(self, initial_trajectory, ensemble):
        shoot_str = "Extending {sh_dir} from frame {fnum} in [0:{maxt}]"
        logger.info(shoot_str.format(
            fnum=len(initial_trajectory)-1,
            maxt=len(initial_trajectory)-1,
            sh_dir="forward"
        ))

        # Run until one of the stoppers is triggered
        partial_trajectory = self.engine.generate(
            initial_trajectory[-1],
            running = [
                paths.PrefixTrajectoryEnsemble(
                    ensemble,
                    initial_trajectory[:-1]
                ).can_append,
                self.engine.max_length_stopper.can_append
            ]
        )

        trial_trajectory = initial_trajectory + partial_trajectory[1:]

        return trial_trajectory


class BackwardExtendGeneratingMover(ExtendingGeneratingMover):
    """
    A Sample GeneratingMover implementing Backward Extension
    """
    def _extend(self, initial_trajectory, ensemble):
        shoot_str = "Extending {sh_dir} from frame {fnum} in [0:{maxt}]"
        logger.info(shoot_str.format(
            fnum=0,
            maxt=len(initial_trajectory)-1,
            sh_dir="backward",
        ))

        # Run until one of the stoppers is triggered
        partial_trajectory = self.engine.generate(
            initial_trajectory[0].reversed,
            running = [
                paths.SuffixTrajectoryEnsemble(
                    ensemble,
                    initial_trajectory[1:]
                ).can_prepend,
                self.engine.max_length_stopper.can_append
            ]
        )

        trial_trajectory = partial_trajectory.reversed + initial_trajectory[1:]
        return trial_trajectory


class ForwardExtendMover(ForwardExtendGeneratingMover):
    """Creates a new sample by extending forward to a new ensemble
    """


class BackwardExtendMover(BackwardExtendGeneratingMover):
    """Creates a new sample by extending backward to a new ensemble
    """


###############################################################################
# REPLICA EXCHANGE GENERATORS
###############################################################################

class ReplicaExchangeGeneratingMover(SampleGeneratingMover):
    """
    A Sample GeneratingMover implementing a standard Replica Exchange
    """
    _is_ensemble_change_mover = True

    def __init__(self, ensemble1, ensemble2, bias=None):
        """
        Parameters
        ----------
        ensemble1 : openpathsampling.Ensemble
            one of the ensemble between to make the repex move
        ensemble2 : openpathsampling.Ensemble
            one of the ensemble between to make the repex move
        bias : list of float
            bias is not used yet

        """
        # either replicas or ensembles must be a list of pairs; more
        # complicated filtering can be done with a wrapper class
        super(ReplicaExchangeGeneratingMover, self).__init__()
        # TODO: add support for bias; cf EnsembleHopMover
        self.bias = bias
        self.ensemble1 = ensemble1
        self.ensemble2 = ensemble2

        initialization_logging(logger=init_log, obj=self,
                               entries=['bias', 'ensemble1', 'ensemble2'])

    def _called_ensembles(self):
        return [self.ensemble1, self.ensemble2]

    def _get_in_ensembles(self):
        return [self.ensemble1, self.ensemble2]

    def _get_out_ensembles(self):
        return [self.ensemble1, self.ensemble2]

    def __call__(self, sample1, sample2):
        # convert sample to the language used here before
        trajectory1 = sample1.trajectory
        trajectory2 = sample2.trajectory
        ensemble1 = sample1.ensemble
        ensemble2 = sample2.ensemble
        replica1 = sample1.replica
        replica2 = sample2.replica

        from1to2 = ensemble2(trajectory1)
        logger.debug("trajectory " + repr(trajectory1) +
                     " into ensemble " + repr(ensemble2) +
                     " : " + str(from1to2))
        from2to1 = ensemble1(trajectory2)
        logger.debug("trajectory " + repr(trajectory2) +
                     " into ensemble " + repr(ensemble1) +
                     " : " + str(from2to1))

        trial1 = paths.Sample(
            replica=replica1,
            trajectory=trajectory1,
            ensemble=ensemble2,
            parent=sample1,
            details=SampleDetails(),
            mover=self
        )
        trial2 = paths.Sample(
            replica=replica2,
            trajectory=trajectory2,
            ensemble=ensemble1,
            parent=sample2,
            details=SampleDetails(),
            mover=self
        )

        return [trial1, trial2]


class StateSwapGeneratingMover(SampleGeneratingMover):
    def __init__(self, ensemble1, ensemble2, bias=None):
        """
        A move to swap states for state changing smaples

        This does a replica exchange with prededing PathReversal and
        will only succeed if initial and final state are different

        Parameters
        ----------
        ensemble1 : openpathsampling.Ensemble
            one of the ensemble between to make the swap move
        ensemble2 : openpathsampling.Ensemble
            one of the ensemble between to make the swap move
        bias : list of float
            bias is not used yet

        Notes
        -----
        So, if ensemble1 goes from A to B, then ensemble2 must go from B to A.
        """
        # either replicas or ensembles must be a list of pairs; more
        # complicated filtering can be done with a wrapper class
        super(StateSwapGeneratingMover, self).__init__()
        self.bias = bias
        self.ensemble1 = ensemble1
        self.ensemble2 = ensemble2

        initialization_logging(logger=init_log, obj=self,
                               entries=['bias', 'ensemble1', 'ensemble2'])

    def _called_ensembles(self):
        return [self.ensemble1, self.ensemble2]

    def _get_in_ensembles(self):
        return [self.ensemble1, self.ensemble2]

    def _get_out_ensembles(self):
        return [self.ensemble1, self.ensemble2]

    def __call__(self, sample1, sample2):
        # convert sample to the language used here before

        # it is almost a RepEx move but the two trajectories are reversed
        trajectory1 = sample1.trajectory.reversed
        trajectory2 = sample2.trajectory.reversed
        ensemble1 = sample1.ensemble
        ensemble2 = sample2.ensemble
        replica1 = sample1.replica
        replica2 = sample2.replica

        from1to2 = ensemble2(trajectory1)
        logger.debug("trajectory " + repr(trajectory1) +
                     " into ensemble " + repr(ensemble2) +
                     " : " + str(from1to2))
        from2to1 = ensemble1(trajectory2)
        logger.debug("trajectory " + repr(trajectory2) +
                     " into ensemble " + repr(ensemble1) +
                     " : " + str(from2to1))

        trial1 = paths.Sample(
            replica=replica1,
            trajectory=trajectory1,
            ensemble=ensemble2,
            parent=sample1,
            details=SampleDetails(),
            mover=self
        )
        trial2 = paths.Sample(
            replica=replica2,
            trajectory=trajectory2,
            ensemble=ensemble1,
            parent=sample2,
            details=SampleDetails(),
            mover=self
        )

        return [trial1, trial2]


class ReplicaExchangeMover(ReplicaExchangeGeneratingMover):
    pass


class StateSwapMover(StateSwapGeneratingMover):
    pass

###############################################################################
# SUBTRAJECTORY GENERATORS
###############################################################################


class RandomSubtrajectorySelectGeneratingMover(SampleGeneratingMover):
    """
    Samples a random subtrajectory satisfying the given subensemble.

    If there are no subtrajectories which satisfy the subensemble, this
    returns the zero-length trajectory.

    Parameters
    ----------
    ensemble : openpathsampling.Ensemble
        the set of allows samples to chose from
    subensemble : openpathsampling.Ensemble
        the subensemble to be searched for
    n_l : int or None
        the number of subtrajectories that need to be found. If
        `None` every number of subtrajectories > 0 is okay.
        Otherwise the move is only accepted if exactly n_l subtrajectories
        are found.

    """
    _is_ensemble_change_mover = True
    def __init__(self, ensemble, sub_ensemble, n_l=None):
        super(RandomSubtrajectorySelectGeneratingMover, self).__init__(
        )
        self.n_l = n_l
        self.ensemble = ensemble
        self.sub_ensemble = sub_ensemble

    def _called_ensembles(self):
        return [ self.ensemble ]

    def _get_in_ensembles(self):
        return [ self.ensemble ]

    def _get_out_ensembles(self):
        return [ self.sub_ensemble ]

    def _choose(self, trajectory_list):
        return random.choice(trajectory_list)

    def __call__(self, trial):
        initial_trajectory = trial.trajectory
        replica = trial.replica
        logger.debug("Working with replica " + str(replica) + " (" + str(initial_trajectory) + ")")

        subtrajs = self.sub_ensemble.split(initial_trajectory)
        logger.debug("Found "+str(len(subtrajs))+" subtrajectories.")

        if (self.n_l is None and len(subtrajs) > 0) or \
            (self.n_l is not None and len(subtrajs) == self.n_l):
            subtraj = self._choose(subtrajs)

            bias = 1.0

            trial = paths.Sample(
                replica=replica,
                trajectory=subtraj,
                ensemble=self.sub_ensemble,
                parent=trial,
                mover=self,
                bias=bias
            )

            trials = [trial]
        else:
            trials = []

        return trials


class RandomSubtrajectorySelectMover(RandomSubtrajectorySelectGeneratingMover):
    """
    Samples a random subtrajectory satisfying the given subensemble.

    If there are no subtrajectories which satisfy the subensemble, this
    returns the zero-length trajectory.
    """


class FirstSubtrajectorySelectMover(RandomSubtrajectorySelectMover):
    """
    Samples the first subtrajectory satifying the given subensemble.

    If there are no subtrajectories which satisfy the ensemble, this returns
    the zero-length trajectory.
    """
    def _choose(self, trajectory_list):
        return trajectory_list[0]


class FinalSubtrajectorySelectMover(RandomSubtrajectorySelectMover):
    """
    Samples the final subtrajectory satifying the given subensemble.

    If there are no subtrajectories which satisfy the ensemble, this returns
    the zero-length trajectory.
    """
    def _choose(self, trajectory_list):
        return trajectory_list[-1]

###############################################################################
# REVERSAL GENERATOR
###############################################################################

class PathReversalGeneratingMover(SampleGeneratingMover):

    def __init__(self, ensemble):
        """
        Parameters
        ----------
        ensemble : openpathsampling.Ensemble
            the specific ensemble to be reversed in
        """
        super(PathReversalGeneratingMover, self).__init__()
        self.ensemble = ensemble

    def _called_ensembles(self):
        return [ self.ensemble ]

    def _get_in_ensembles(self):
        return [ self.ensemble ]

    def __call__(self, trial):
        trajectory = trial.trajectory
        ensemble = trial.ensemble
        replica = trial.replica

        reversed_trajectory = trajectory.reversed

        valid = ensemble(reversed_trajectory)
        logger.info("PathReversal move accepted: "+str(valid))

        bias = 1.0

        trial = paths.Sample(
            replica=replica,
            trajectory=reversed_trajectory,
            ensemble=ensemble,
            mover=self,
            parent=trial,
            bias=bias
        )

        return [trial]


class PathReversalMover(PathReversalGeneratingMover):
    pass


class EnsembleHopGeneratingMover(SampleGeneratingMover):
    _is_ensemble_change_mover = True
    def __init__(self, ensemble, target_ensemble, change_replica=None, bias=None):
        """
        Parameters
        ----------
        ensemble : openpathsampling.Ensemble
            the initial ensemble to be jumped from
        target_ensemble : openpathsampling.Ensemble
            the final ensemble to be jumped to
        change_replica : int of None
<<<<<<< HEAD
            if None the replica id of the chosen sample will not be changed. Otherwise
            the replica id will be set to change_replica. This is useful when hoping to
            ensembles to create a new replica.
=======
            if None the replica id of the chosen sample will not be changed.
            Otherwise the replica id will be set to change_replica. This is
            useful when hoping to ensembles to create a new replica.
>>>>>>> dd48504b
        bias : float, dict or None (default)
            gives the bias of accepting (not proposing) a hop. A float will
            be the acceptance for all possible attempts. If a dict is given,
            then it contains a list of ensembles and a matrix. None means
            no bias

        Notes
        -----
        The bias dict has the following form :
            { 'ensembles' : [ens_1, ens_2, ens_n],
              'values' : np.array((n,n))
              }
        The numpy array contains all the acceptance probabilties. If possible
        a HopMover should (as all movers) be used for only a specific hop and
        not multiple ones.
        """
        super(EnsembleHopGeneratingMover, self).__init__()
        # ensembles -- another version might take a value for each ensemble,
        # and use the ratio; this latter is better for CITIS
        self.ensemble = ensemble
        self.target_ensemble = target_ensemble
        self.bias = bias
        self.change_replica = change_replica

        initialization_logging(
            logger=init_log,
            obj=self,
            entries=['bias']
        )

    def _called_ensembles(self):
        return [ self.ensemble ]

    @property
    def submovers(self):
        return []

    def _get_in_ensembles(self):
        return [self.ensemble]

    def _get_out_ensembles(self):
        return [self.target_ensemble]

    def __call__(self, rep_sample):
        ens_from = self.ensemble
        ens_to = self.target_ensemble

        logger.debug("Selected sample: " + repr(rep_sample))
        replica = rep_sample.replica

        if self.change_replica is not None:
            replica = self.change_replica

        logger.info("Attempting ensemble hop from {e1} to {e2} replica ID {rid}".format(
            e1=repr(ens_from), e2=repr(ens_to), rid=repr(replica)))

        trajectory = rep_sample.trajectory
        logger.debug("  selected replica: " + str(replica))
        logger.debug("  initial ensemble: " + repr(rep_sample.ensemble))

        logger.info("Hop starts from legal ensemble: "+str(ens_from(trajectory)))
        logger.info("Hop ends in legal ensemble: "+str(ens_to(trajectory)))

        sample_details = SampleDetails()

        if type(self.bias) is float:
            bias = self.bias
        elif type(self.bias) is dict:
            # special dict
            ens = self.bias['ensembles']
            e1 = ens.index(ens_from)
            e2 = ens.index(ens_to)
            bias = float(self.bias['values'][e1,e2])
        else:
            bias = 1.0

        trial = paths.Sample(
            replica=replica,
            trajectory=trajectory,
            ensemble=ens_to,
            details=sample_details,
            mover=self,
            parent=rep_sample,
            bias=bias
        )

        return [trial]


class EnsembleHopMover(EnsembleHopGeneratingMover):
    """
    A Mover describing a trial change of ensembles
    """


# ****************************************************************************
#  SELECTION MOVERS
# ****************************************************************************

class SelectionMover(PathMover):
    """
    A general mover that selects a single mover from a set of possibilities

    This is a basic class for all sorts of selectors, like RandomChoice,
    RandomAllowedChoice. The way it works is to generate a list of weights
    and pick a random one using the weights. This is as general as possible
    and is chosen because it also allows to store the possibilities in a
    general way for better comparison

    Attributes
    ----------
    movers : list of openpathsampling.PathMover
        the PathMovers to choose from
    """

<<<<<<< HEAD
    _node_type = TreeSetMixin.NODE_TYPE_ONE
=======
    def __init__(self, movers):
        super(SelectionMover, self).__init__()
>>>>>>> dd48504b

    def __init__(self, movers):
        super(SelectionMover, self).__init__()

<<<<<<< HEAD
        self.movers = movers

=======
>>>>>>> dd48504b
        initialization_logging(init_log, self,
                               entries=['movers'])

    @property
    def submovers(self):
        return self.movers

    @property
    def is_ensemble_change_mover(self):
        if self._is_ensemble_change_mover is not None:
            return self._is_ensemble_change_mover
        sub_change = False
        for mover in self.movers:
            if mover.is_ensemble_change_mover:
                sub_change = True
                break
        return sub_change


    def _get_in_ensembles(self):
        return [ sub.input_ensembles for sub in self.submovers ]

    def _get_out_ensembles(self):
        return [ sub.output_ensembles for sub in self.submovers ]

    def _selector(self, globalstate):
        # Default always picks by random choice
        return [1.0] * len(self.movers)

    def move(self, globalstate):
        weights = self._selector(globalstate)

        rand = np.random.random() * sum(weights)

        idx = 0
        prob = weights[0]
        while prob <= rand and idx < len(weights):
            idx += 1
            prob += weights[idx]

        logger_str = "{name} ({cls}) selecting {mtype} (index {idx})"
        logger.info(logger_str.format(
            name=self.name,
            cls=self.__class__.__name__,
            idx=idx,
            mtype=self.movers[idx].name
        ))

        mover = self.movers[idx]

        details = MoveDetails()
        details.inputs = []
        details.choice = idx
        details.chosen_mover = mover
        details.probability = weights[idx] / sum(weights)
        details.weights = weights

        path = paths.RandomChoicePathMoveChange(
            mover.move(globalstate),
            mover=self,
            details=details
        )

        return path

class RandomChoiceMover(SelectionMover):
    """
    Chooses a random mover from its movers list, and runs that move. Returns
    the number of samples the submove return.

    For example, this would be used to select a specific replica exchange
    such that each replica exchange is its own move, and which swap is
    selected at random.

    Attributes
    ----------
    movers : list of PathMover
        the PathMovers to choose from
    weights : list of floats
        the relative weight of each PathMover (does not need to be normalized)
    """

    def __init__(self, movers, weights=None):
        super(RandomChoiceMover, self).__init__(movers)

        if weights is None:
            weights = [1.0] * len(movers)

        self.movers = movers
        self.weights = weights

        initialization_logging(init_log, self,
                               entries=['weights'])

    def _selector(self, globalstate):
        return self.weights

class RandomAllowedChoiceMover(RandomChoiceMover):
    """
    Chooses a random mover from its movers which have existing samples.

    This is different from random choice moves in that this mover only picks
    from sub movers that actually can succeed because they have samples in all
    required input_ensembles

    Attributes
    ----------
    movers : list of PathMover
        the PathMovers to choose from
    weights : list of floats
        the relative weight of each PathMover (does not need to be normalized)
    """

    def _selector(self, globalstate):
        if self.weights is None:
            weights = [1.0] * len(self.movers)
        else:
<<<<<<< HEAD
            weights = self.weights
=======
            weights = list(self.weights) # make a copy
>>>>>>> dd48504b

        # this is implemented by setting all weights locally to zero that
        # correspond to movers that will potentially fail since the required
        # input ensembles are not present in the globalstate

        present_ensembles = globalstate.ensembles

        for idx, mover in enumerate(self.movers):
            for ens in mover.input_ensembles:
                if ens not in present_ensembles:
                    # ens might be required but is not present
                    weights[idx] = 0.0

        return weights

class FirstAllowedMover(SelectionMover):
    """
    Chooses a first mover that has samples in all required ensembles.

    A mover can only safely be run, if all inputs can be satisfied. This will pick
    the first mover from the list where all ensembles from input_ensembles are
    found.

    Attributes
    ----------
    movers : list of PathMover
        the PathMovers to choose from
    """

    def _selector(self, globalstate):
        weights = [1.0] * len(self.movers)

        present_ensembles = globalstate.ensembles

        found = False

        for idx, mover in enumerate(self.movers):
            if not found:
                for ens in mover.input_ensembles:
                    if ens not in present_ensembles:
                        # ens might be required but is not present
                        weights[idx] = 0.0

                if weights[idx] > 0.0:
                    found = True
            else:
                weights[idx] = 0.0

        return weights

class LastAllowedMover(SelectionMover):
    """
    Chooses the last mover that has samples in all required ensembles.

    A mover can only safely be run, if all inputs can be satisfied. This will pick
    the last mover from the list where all ensembles from input_ensembles are
    found.

    Attributes
    ----------
    movers : list of PathMover
        the PathMovers to choose from
    """

    def _selector(self, globalstate):
        weights = [1.0] * len(self.movers)

        present_ensembles = globalstate.ensembles

        found = False

        for idx, mover in reversed(list(enumerate(self.movers))):
            if not found:
                for ens in mover.input_ensembles:
                    if ens not in present_ensembles:
                        # ens might be required but is not present
                        weights[idx] = 0.0

                if weights[idx] > 0.0:
                    found = True
            else:
                weights[idx] = 0.0

        return weights

<<<<<<< HEAD
=======


>>>>>>> dd48504b

class ConditionalMover(PathMover):
    """
    An if-then-else structure for PathMovers.

    Returns a SequentialPathMoveChange of the if_move movepath and the then_move
    movepath (if if_move is accepted) or the else_move movepath (if if_move
    is rejected).
    """
<<<<<<< HEAD

    _node_type = TreeSetMixin.NODE_TYPE_CUSTOM

=======
>>>>>>> dd48504b
    def __init__(self, if_mover, then_mover, else_mover):
        """
        Parameters
        ----------
        if_mover : openpathsampling.PathMover
        then_mover : openpathsampling.PathMover
        else_mover : openpathsampling.PathMover
        """
        super(ConditionalMover, self).__init__()
        self.if_mover = if_mover
        self.then_mover = then_mover
        self.else_mover = else_mover
        initialization_logging(init_log, self,
                               ['if_mover', 'then_mover', 'else_mover'])

    @property
    def submovers(self):
        return [self.if_mover, self.then_mover, self.else_mover]

    def _get_in_ensembles(self):
        return [ sub.input_ensembles for sub in self.submovers ]

    def _get_out_ensembles(self):
        return [ sub.output_ensembles for sub in self.submovers ]

    @property
    def _node_type(self):
        return [
            [self.if_mover],
            [self.if_mover, self.then_mover],
            [self.if_mover, self.else_mover]
        ]

    def move(self, globalstate):
        subglobal = globalstate

        ifclause = self.if_mover.move(subglobal)
        samples = ifclause.results
        subglobal = subglobal.apply_samples(samples)

        if ifclause.accepted:
            if self.then_mover is not None:
                resultclause = self.then_mover.move(subglobal)
            else:
                resultclause = paths.EmptyPathMoveChange()
        else:
            if self.else_mover is not None:
                resultclause = self.else_mover.move(subglobal)
            else:
                resultclause = paths.EmptyPathMoveChange()

        return paths.SequentialPathMoveChange([ifclause, resultclause], mover=self)



class SequentialMover(PathMover):
    """
    Performs each of the moves in its movers list. Returns all samples
    generated, in the order of the mover list.

    For example, this would be used to create a move that does a sequence of
    replica exchanges in a given order, regardless of whether the moves
    succeed or fail.
    """
    def __init__(self, movers):
        """
        Parameters
        ----------
        movers : list of openpathsampling.PathMover
            the list of pathmovers to be run in sequence
        """
        super(SequentialMover, self).__init__()
        self.movers = movers
        initialization_logging(init_log, self, ['movers'])

    @property
    def submovers(self):
        return self.movers

    @property
    def is_ensemble_change_mover(self):
        if self._is_ensemble_change_mover is not None:
            return self._is_ensemble_change_mover
        sub_change = False
        for mover in self.movers:
            if mover.is_ensemble_change_mover:
                sub_change = True
                break
        return sub_change


    def _get_in_ensembles(self):
        return [ sub.input_ensembles for sub in self.submovers ]

    def _get_out_ensembles(self):
        return [ sub.output_ensembles for sub in self.submovers ]

    def move(self, globalstate):
        logger.debug("Starting sequential move")

        subglobal = globalstate
        pathmovechanges = []

        for mover in self.movers:
            logger.debug("Starting sequential move step "+str(mover))

            # Run the sub mover
            movepath = mover.move(subglobal)
            samples = movepath.results
            subglobal = subglobal.apply_samples(samples)
            pathmovechanges.append(movepath)

        return paths.SequentialPathMoveChange(pathmovechanges, mover=self)


class PartialAcceptanceSequentialMover(SequentialMover):
    """
    Performs each move in its movers list until complete or until one is not
    accepted. If any move is not accepted, further moves are not attempted,
    but the previous accepted samples remain accepted.

    For example, this would be used to create a bootstrap promotion move,
    which starts with a shooting move, followed by an EnsembleHop/Replica
    promotion ConditionalSequentialMover. Even if the EnsembleHop fails, the
    accepted shooting move should be accepted.
    """

    _node_type = TreeSetMixin.NODE_TYPE_ACCUMULATE

    def move(self, globalstate):
        logger.debug("==== BEGINNING " + self.name + " ====")
        subglobal = paths.SampleSet(self.legal_sample_set(globalstate))
        pathmovechanges = []
        for mover in self.movers:
            logger.info(str(self.name)
                        + " starting mover index " + str(self.movers.index(mover) )
                        + " (" + mover.name + ")"
                       )
            # Run the sub mover
            movepath = mover.move(subglobal)
            samples = movepath.results
            subglobal = subglobal.apply_samples(samples)
            pathmovechanges.append(movepath)
            if not movepath.accepted:
                break

        logger.debug("==== FINISHING " + self.name + " ====")
        return paths.PartialAcceptanceSequentialPathMoveChange(pathmovechanges, mover=self)


class ConditionalSequentialMover(SequentialMover):
    """
    Performs each move in its movers list until complete or until one is not
    accepted. If any move in not accepted, all previous samples are updated
    to have set their acceptance to False.

    For example, this would be used to create a minus move, which consists
    of first a replica exchange and then a shooting (extension) move. If the
    replica exchange fails, the move is aborted before doing the dynamics.

    ConditionalSequentialMover only works if there is a *single* active
    sample per replica.
    """

    _node_type = TreeSetMixin.NODE_TYPE_ACCUMULATE

    def move(self, globalstate):
        logger.debug("Starting conditional sequential move")

        subglobal = globalstate
        pathmovechanges = []

        for mover in self.movers:
            logger.debug("Starting sequential move step "+str(mover))

            # Run the sub mover
            movepath = mover.move(subglobal)
            samples = movepath.results
            subglobal = subglobal.apply_samples(samples)
            pathmovechanges.append(movepath)

            if not movepath.accepted:
                break

        return paths.ConditionalSequentialPathMoveChange(pathmovechanges, mover=self)

<<<<<<< HEAD
=======

>>>>>>> dd48504b
# TODO: Restrict to last should not be used, but rather a filter by ensemble.
# reason is that the order or samples is partially arbitrary and so the result
# of this mover depends on the implementation of the preceeding mover!!!
# Hence, it might cause hard to find errors!
class RestrictToLastSampleMover(PathMover):
    def __init__(self, mover):
        super(RestrictToLastSampleMover, self).__init__()
        self.mover = mover

    @property
    def submovers(self):
        return [self.mover]

    def _get_in_ensembles(self):
        return [ sub.input_ensembles for sub in self.submovers ]

    def move(self, globalstate):
        movepath = self.mover.move(globalstate)
        return paths.KeepLastSamplePathMoveChange(movepath, mover=self)


class ReplicaIDChangeMover(PathMover):
    """
    Changes the replica ID for a path.
    """
    def __init__(self, replica_pair):
        super(ReplicaIDChangeMover, self).__init__()
        self.replica_pair = replica_pair
        initialization_logging(logger=init_log, obj=self,
                               entries=['replica_pairs'])

    def move(self, globalstate):
        rep_from = self.replica_pair[0]
        rep_to = self.replica_pair[1]
        rep_sample = self.select_sample(globalstate,
                                        ensembles=None,
                                        replicas=rep_from)

        logger.info("Creating new sample from replica ID " + str(rep_from)
                    + " and putting it in replica ID " + str(rep_to))

        # note: currently this clones into a new replica ID. We might later
        # want to kill the old replica ID (and possibly rename this mover).

        sample_details = SampleDetails()

        new_sample = paths.Sample(
            replica=rep_to,
            ensemble=rep_sample.ensemble,
            trajectory=rep_sample.trajectory,
            parent=rep_sample,
            mover=self
        )

        # Can be used to remove the old sample. Not used yet!
        kill_sample = paths.Sample(
            replica=rep_from,
            trajectory=None,
            ensemble=rep_sample.ensemble,
            parent=None,
            mover=self
        )

        details = MoveDetails()
        details.inputs = [rep_sample]
        details.trials = [rep_sample]
        details.mover = self
        setattr(details, 'rep_from', rep_from)
        setattr(details, 'rep_to', rep_to)

        return paths.AcceptedSamplePathMoveChange(
            samples=[new_sample],
            mover=self,
            details=details
        )


class SubPathMover(PathMover):
    """Mover that delegates to a single submover
    """
    def __init__(self, mover):
        """
        Parameters
        ----------
        mover : PathMover
            the submover to be delegated to
        ensembles : nested list of Ensemble or None
            the ensemble specification
        """
        super(SubPathMover, self).__init__()
        self.mover = mover

    @property
    def submovers(self):
        return [self.mover]

    @property
    def is_ensemble_change_mover(self):
        return self.mover.is_ensemble_change_mover

    def _get_in_ensembles(self):
        return self.mover.input_ensembles

    def _get_out_ensembles(self):
        return self.mover.output_ensembles

    def move(self, globalstate):
        subchange = self.mover.move(globalstate)
        change = paths.SubPathMoveChange(
            subchange=subchange,
            mover=self
        )
        return change

#    @classmethod
#    def from_dict(cls, dct):
#        # This will always fix the mover to be the one stored for all SubPathMovers
#        obj = PathMover.from_dict(dct)
#        obj.mover = dct['mover']
#
#        return obj

class EnsembleFilterMover(SubPathMover):
    """Mover that return only samples from specified ensembles
    """
    def __init__(self, mover, ensembles):
        """
        Parameters
        ----------
        mover : PathMover
            the submover to be delegated to
        ensembles : nested list of Ensemble or None
            the ensemble specification
        """
        super(SubPathMover, self).__init__()
        self.ensembles = ensembles
        self.mover = mover


        if not set(self.mover.output_ensembles) & set(self.ensembles):
            # little sanity check, if the underlying move will be removed by the
            # filter throw a warning
            raise ValueError('Your filter removes the underlying move completely. ' +
                             'Please check your ensembles and submovers!')

    def move(self, globalstate):
        # TODO: This will only pass filtered samples. We might split this into an
        # separate input and output filter if only one side is needed

        filtered_globalstate = paths.SampleSet([
            samp for samp in globalstate if samp.ensemble in self.ensembles
        ])
        subchange = self.mover.move(filtered_globalstate)
        change = paths.FilterByEnsemblePathMoveChange(
            subchange=subchange,
            mover=self
        )
        return change

    def _get_in_ensembles(self):
        # only filter the output, not the input
        # return self.mover.input_ensembles
        return self.ensembles

    def _get_out_ensembles(self):
        return self.ensembles


class OneWayShootingMover(RandomChoiceMover):
    """
    OneWayShootingMover is a special case of a RandomChoiceMover which
    combines gives a 50/50 chance of selecting either a ForwardShootMover or
    a BackwardShootMover. Both submovers use the same shooting point
    selector, and both apply to the same ensembles and replicas.

    Attributes
    ----------
    selector : ShootingPointSelector
        The shooting point selection scheme
    ensemble : paths.Ensemble
        Ensemble for this shooting mover
    """
    def __init__(self, ensemble, selector):
        movers = [
            ForwardShootMover(
                ensemble=ensemble,
                selector=selector
            ),
            BackwardShootMover(
                ensemble=ensemble,
                selector=selector
            )
        ]
        super(OneWayShootingMover, self).__init__(
            movers=movers
<<<<<<< HEAD
        )

    @classmethod
    def from_dict(cls, dct):
        mover = cls.__new__(cls)

        # override with stored movers and use the init of the super class
        # this assumes that the super class has movers as its signature
        super(cls, mover).__init__(
            movers=dct['movers']
        )

        return mover

    @property
    def ensemble(self):
        return self.movers[0].ensemble

    @property
=======
        )

    @classmethod
    def from_dict(cls, dct):
        mover = cls.__new__(cls)

        # override with stored movers and use the init of the super class
        # this assumes that the super class has movers as its signature
        super(cls, mover).__init__(
            movers=dct['movers']
        )

        return mover

    @property
    def ensemble(self):
        return self.movers[0].ensemble

    @property
>>>>>>> dd48504b
    def selector(self):
        return self.movers[0].selector

class OneWayExtendMover(RandomChoiceMover):
    """
    OneWayShootingMover is a special case of a RandomChoiceMover which
     gives a 50/50 chance of selecting either a ForwardExtendMover or
    a BackwardExtendMover. Both submovers use the same same ensembles
    and replicas.

    Attributes
    ----------
    ensembles : openpathsampling.Ensemble
        valid ensemble
    """
    def __init__(self, ensemble, target_ensemble):
        movers = [
            ForwardExtendMover(
                ensemble=ensemble,
                target_ensemble=target_ensemble
            ),
            BackwardExtendMover(
                ensemble=ensemble,
                target_ensemble=target_ensemble
            )
        ]
        super(OneWayExtendMover, self).__init__(
            movers=movers
        )

    @classmethod
    def from_dict(cls, dct):
        mover = cls.__new__(cls)

        # override with stored movers and use the init of the super class
        # this assumes that the super class has movers as its signature
        super(cls, mover).__init__(
            movers=dct['movers']
        )

        return mover

class MinusMover(SubPathMover):
    """
    Instance of a MinusMover.

    The minus move combines a replica exchange with path extension to swap
    paths between the innermost regular TIS interface ensemble and the minus
    interface ensemble. This is particularly useful for improving sampling
    of path space.
    """
    _is_canonical = True

    def __init__(self, minus_ensemble, innermost_ensembles):

        try:
            innermost_ensembles = list(innermost_ensembles)
        except TypeError:
            innermost_ensembles = [innermost_ensembles]

        segment = minus_ensemble._segment_ensemble
        sub_trajectory_selector = RandomChoiceMover([
            FirstSubtrajectorySelectMover(
                ensemble=minus_ensemble,
                sub_ensemble=segment,
                n_l=minus_ensemble.n_l
            ),
            FinalSubtrajectorySelectMover(
                ensemble=minus_ensemble,
                sub_ensemble=segment,
                n_l=minus_ensemble.n_l
                ),
        ])
        sub_trajectory_selector.name = "MinusSubtrajectoryChooser"

        repexs = [ReplicaExchangeMover(
            ensemble1=segment,
            ensemble2=inner
        ) for inner in innermost_ensembles]

        repex_chooser = RandomChoiceMover(repexs)
        repex_chooser.name = "InterfaceSetChooser"

        extension_mover = RandomChoiceMover([
            ForwardExtendMover(
                ensemble=segment,
                target_ensemble=minus_ensemble
            ),
            BackwardExtendMover(
                ensemble=segment,
                target_ensemble=minus_ensemble
            )
        ])

        extension_mover.name = "MinusExtensionDirectionChooser"
        self.engine = extension_mover.movers[0].engine
        if self.engine is not extension_mover.movers[1].engine:
            raise RuntimeWarning("Forward and backward engines differ?!?!")

        mover = \
            EnsembleFilterMover(
                ConditionalSequentialMover([
                    sub_trajectory_selector,
                    repex_chooser,
                    extension_mover
                ]),
            ensembles=[minus_ensemble] + innermost_ensembles
        )

        self.minus_ensemble = minus_ensemble
        self.innermost_ensembles = innermost_ensembles
        initialization_logging(init_log, self, ['minus_ensemble',
                                                'innermost_ensembles'])

        super(MinusMover, self).__init__(mover)


class PathSimulatorMover(SubPathMover):
    """
    This just wraps a mover and references the used pathsimulator
    """
    def __init__(self, mover, pathsimulator):
        super(PathSimulatorMover, self).__init__(mover)
        self.pathsimulator = pathsimulator

    def move(self, globalstate, step=-1):
        details = MoveDetails(
            step=step
        )

        return paths.PathSimulatorPathMoveChange(
            self.mover.move(globalstate),
            mover=self,
            details=details
        )


class MultipleSetMinusMover(RandomChoiceMover):
    pass

def NeighborEnsembleReplicaExchange(ensemble_list):
    movers = [
        ReplicaExchangeMover(
            ensemble1=ensemble_list[i],
            ensemble2=ensemble_list[i+1]
        )
        for i in range(len(ensemble_list)-1)
    ]
    return movers

def PathReversalSet(ensembles):
    return map(PathReversalMover, ensembles)


class PathMoverFactory(object):
    @staticmethod
    def OneWayShootingSet(selector_set, interface_set):
        if type(selector_set) is not list:
            selector_set = [selector_set]*len(interface_set)

        mover_set = []
        for (selector, iface) in zip(selector_set, interface_set):
            mover = OneWayShootingMover(
                selector=selector,
                ensemble=iface
            )
            mover.name = "OneWayShootingMover " + str(iface.name)
            mover_set.append(mover)

        return mover_set

    @staticmethod
    def TwoWayShootingSet():
        pass

    @staticmethod
    def NearestNeighborRepExSet():
        pass


class Details(OPSObject):
    """Details of an object. Can contain any data
    """

    def __init__(self, **kwargs):
        for key, value in kwargs.iteritems():
            setattr(self, key, value)

    def __str__(self):
        # primarily for debugging/interactive use
        mystr = ""
        for key in self.__dict__.keys():
            if not isinstance(self.__dict__[key], paths.Ensemble):
                mystr += str(key) + " = " + str(self.__dict__[key]) + '\n'
        return mystr


class MoveDetails(Details):
    """Details of the move as applied to a given replica

    Attributes
    ----------
    replica : integer
        replica ID to which this trial move would apply
    inputs : list of Trajectory
        the Samples which were used as inputs to the move
    trial : Trajectory
        the Trajectory
    trial_is_in_ensemble : bool
        whether the attempted move created a trajectory in the right
        ensemble
    mover : PathMover
        the PathMover which generated this sample out of other samples

    Specific move types may have add several other attributes for each
    MoveDetails object. For example, shooting moves will also include
    information about the shooting point selection, etc.

    TODO (or at least to put somewhere):
    rejection_reason : String
        explanation of reasons the path was rejected

    RENAME: inputs=>initial
            accepted=>trial_in_ensemble (probably only in shooting)

    TODO:
    Currently trial/accepted are in terms of Trajectory objects. I
    think it makes more sense for them to be Samples.
    I kept trial, accepted as a trajectory and only changed inputs
    to a list of samples. Since trial, accepted are move related
    to the shooting and not necessarily dependent on a replica or
    initial ensemble.
    """

    def __init__(self, **kwargs):
        self.inputs=None
        self.trials=None
        self.results=None
        super(MoveDetails, self).__init__(**kwargs)


class SampleDetails(Details):
    """Details of a sample

    Attributes
    ----------
    selection_probability : float
        the chance that a sample will be accepted due to asymmetrical proposal
    """

    def __init__(self, **kwargs):
        self.selection_probability=1.0
        super(SampleDetails, self).__init__(**kwargs)<|MERGE_RESOLUTION|>--- conflicted
+++ resolved
@@ -95,17 +95,11 @@
     in the PathMover, but have it be a separate class ~~~DWHS
     """
 
-<<<<<<< HEAD
     _node_type = TreeSetMixin.NODE_TYPE_ALL
 
     def __init__(self):
         OPSNamed.__init__(self)
 
-=======
-    def __init__(self):
-        OPSNamed.__init__(self)
-
->>>>>>> dd48504b
         self._in_ensembles = None
         self._out_ensembles = None
         self._len = None
@@ -1142,15 +1136,9 @@
         target_ensemble : openpathsampling.Ensemble
             the final ensemble to be jumped to
         change_replica : int of None
-<<<<<<< HEAD
-            if None the replica id of the chosen sample will not be changed. Otherwise
-            the replica id will be set to change_replica. This is useful when hoping to
-            ensembles to create a new replica.
-=======
             if None the replica id of the chosen sample will not be changed.
             Otherwise the replica id will be set to change_replica. This is
             useful when hoping to ensembles to create a new replica.
->>>>>>> dd48504b
         bias : float, dict or None (default)
             gives the bias of accepting (not proposing) a hop. A float will
             be the acceptance for all possible attempts. If a dict is given,
@@ -1266,21 +1254,13 @@
         the PathMovers to choose from
     """
 
-<<<<<<< HEAD
     _node_type = TreeSetMixin.NODE_TYPE_ONE
-=======
+
     def __init__(self, movers):
         super(SelectionMover, self).__init__()
->>>>>>> dd48504b
-
-    def __init__(self, movers):
-        super(SelectionMover, self).__init__()
-
-<<<<<<< HEAD
+
         self.movers = movers
 
-=======
->>>>>>> dd48504b
         initialization_logging(init_log, self,
                                entries=['movers'])
 
@@ -1398,11 +1378,7 @@
         if self.weights is None:
             weights = [1.0] * len(self.movers)
         else:
-<<<<<<< HEAD
-            weights = self.weights
-=======
             weights = list(self.weights) # make a copy
->>>>>>> dd48504b
 
         # this is implemented by setting all weights locally to zero that
         # correspond to movers that will potentially fail since the required
@@ -1488,11 +1464,8 @@
 
         return weights
 
-<<<<<<< HEAD
-=======
-
-
->>>>>>> dd48504b
+
+
 
 class ConditionalMover(PathMover):
     """
@@ -1502,12 +1475,9 @@
     movepath (if if_move is accepted) or the else_move movepath (if if_move
     is rejected).
     """
-<<<<<<< HEAD
 
     _node_type = TreeSetMixin.NODE_TYPE_CUSTOM
 
-=======
->>>>>>> dd48504b
     def __init__(self, if_mover, then_mover, else_mover):
         """
         Parameters
@@ -1694,10 +1664,6 @@
 
         return paths.ConditionalSequentialPathMoveChange(pathmovechanges, mover=self)
 
-<<<<<<< HEAD
-=======
-
->>>>>>> dd48504b
 # TODO: Restrict to last should not be used, but rather a filter by ensemble.
 # reason is that the order or samples is partially arbitrary and so the result
 # of this mover depends on the implementation of the preceeding mover!!!
@@ -1893,7 +1859,6 @@
         ]
         super(OneWayShootingMover, self).__init__(
             movers=movers
-<<<<<<< HEAD
         )
 
     @classmethod
@@ -1913,27 +1878,6 @@
         return self.movers[0].ensemble
 
     @property
-=======
-        )
-
-    @classmethod
-    def from_dict(cls, dct):
-        mover = cls.__new__(cls)
-
-        # override with stored movers and use the init of the super class
-        # this assumes that the super class has movers as its signature
-        super(cls, mover).__init__(
-            movers=dct['movers']
-        )
-
-        return mover
-
-    @property
-    def ensemble(self):
-        return self.movers[0].ensemble
-
-    @property
->>>>>>> dd48504b
     def selector(self):
         return self.movers[0].selector
 
