"""
Created on 19.07.2014

@author: Jan-Hendrik Prinz
@author: David W. H. Swenson
"""

import random
import logging
import abc

import numpy as np

from ops_logging import initialization_logging
from treelogic import TreeMixin

from itertools import product
from collections import Counter

import openpathsampling as paths
from openpathsampling.netcdfplus import StorableNamedObject, StorableObject

logger = logging.getLogger(__name__)
init_log = logging.getLogger('openpathsampling.initialization')


# TODO: Remove if really not used anymore otherwise might move to utils or tools
def make_list_of_pairs(l):
    """
    Converts input from several possible formats into a list of pairs: used
    to clean input for swap-like moves.

    Allowed input formats:
    * flat list of length 2N
    * list of pairs
    * None (returns None)

    Anything else will lead to a ValueError or AssertionError

    Parameters
    ----------
    l : list
        input list, either flat list of length 2N, a list of pairs or None

    Returns
    -------
    list of pairs
    """
    if l is None:
        return None

    _ = len(l)  # raises TypeError, avoids everything else

    # based on first element, decide whether this should be a list of lists
    # or a flat list
    try:
        _ = len(l[0])
        list_of_lists = True
    except TypeError:
        list_of_lists = False

    if list_of_lists:
        for elem in l:
            assert len(elem) == 2, "List of lists: inner list length != 2"
        outlist = l
    else:
        assert len(l) % 2 == 0, "Flattened list: length not divisible by 2"
        outlist = [
            [a, b] for (a, b) in zip(l[slice(0, None, 2)], l[slice(1, None, 2)])
        ]
    # Note that one thing we don't check is whether the items are of the
    # same type. That might be worth doing someday; for now, we trust that
    # part to work.
    return outlist

# ------------------------------------------------------------------------------
#   Replica In-Out-Logic
# ------------------------------------------------------------------------------

# The following classes are used to inspect the effects of a PathMover
# on the input SampleSet w.r.t. the output SampleSet
# As an example: A ReplicaExchangePathMover will switch one replica from
# ens1 and exchange it with one replica from ens2. We could express this
# as ens1 -> ens2 and ens2 -> ens1. Every mover can be expressed in this
# way with possible multiple occurrences of a move of a replica

# at the time this cannot handle movers that pick the used ensembles conditioned
# on the actual globalstate that means `FirstAllowedMover`, `LastAllowedMover`
# and `RandomAllowedChoiceMover` are not inspected properly. It will still
# give the potential list of all possible InOuts but using conditions this
# can be smaller. The general change of this to graph-based analysis will
# be done in 2.0

# Currently this feature is only used for SRTIS and for some kinds of
# _bootstrapping_ / generation of initial samples


class ReplicaStateSet(set):
    """
    Represents a set of possible state of replicas

    See Also
    --------
    `ReplicaState`, `InOut`, `InOutSet`


    """

    @staticmethod
    def from_sampleset(sampleset):
        """
        Construct a set of a single state from a `SampleSet`

        Parameters
        ----------
        sampleset : :obj:`openpathsampling.SampleSet`
            The sampleset turned into a single set replica state

        Returns
        -------
        :obj:`ReplicaStateSet`
            the constructed set of replica states

        """
        return ReplicaStateSet({ReplicaState.from_sampleset(sampleset)})

    @staticmethod
    def from_ensembles(ensembles):
        """
        Construct a set of a single state from a list of ensembles

        Parameters
        ----------
        ensembles : iterable of :obj:`openpathsampling.Ensemble`
            The ensembles turned into a single set replica state

        Returns
        -------
        :obj:`ReplicaStateSet`
            the constructed set of replica states

        """
        return ReplicaStateSet({ReplicaState.from_ensembles(ensembles)})

    @staticmethod
    def from_ensembles_dict(ensembles_dict):
        """
        Construct a set of a single state from a dictionary of ensembles to ints

        Parameters
        ----------
        ensembles_dict : dict of :obj:`openpathsampling.Ensemble`: int
            The dict representing the number of times an ensemble is in the
             replica state

        Returns
        -------
        :obj:`ReplicaStateSet`
            the constructed set of replica states

        """
        return ReplicaStateSet(
            {ReplicaState.from_ensemble_dict(ensembles_dict)})

    def _reduce(self, func):
        return reduce(func, map(lambda x: Counter(dict(x)), self), Counter())

    def reduce_min(self):
        return self._reduce(lambda x, y: x & y)

    def reduce_max(self):
        return self._reduce(lambda x, y: x & y)


class ReplicaState(frozenset):
    """
    Represents a set of samples: how many samples per ensembles

    This object is represented bya frozenset of tuples to make it hashable.
    Technically it could be represented by a :class:`collections.Counter`

    lesser than and greater than are implemented and work as they would for
    a Counter. So lesser or equal means that all ensembles present in the
    "smaller" state are also present in the "larger" one and the
    multiplicity is smaller for all ensembles.

    This is useful to check if certain requirements are met. When `necessary`
    represent the minimal necessary number of samples per ensemble and `current`
    is the current state of the sampleset then `necessary <= current` checks if
    the requirements are met

    Replica states allow comparison with inclusion using `>` and `<`. So, if
    all ensembles from A are also present in B and all of the multiplicities of
    A are smaller than that of B then A < B

    See Also
    --------
    `ReplicaStateSet`, `InOut`, `InOutSet`

    """

    @staticmethod
    def from_sampleset(sampleset):
        """
        Construct a `ReplicaState` from a sampleset

        Parameters
        ----------
        sampleset : `openpathsampling.SampleSet`
            the sampleset to be condensed into a ReplicaState

        Returns
        -------
        `ReplicaState`
            the replicastate representing the multiplicity in ensembles
            present in the sampleset
        """
        d = {}
        for sample in sampleset:
            d[sample.ensemble] = d.get(sample.ensemble, 0) + 1

        return ReplicaState(d.items())

    @staticmethod
    def from_ensembles(ensembles):
        """
        Construct a `ReplicaState` from a list of ensembles

        Parameters
        ----------
        ensembles :list of  `openpathsampling.Ensemble`
            the list of ensembles to be turned into a ReplicaState

        Returns
        -------
        `ReplicaState`
            the replicastate representing the multiplicity in ensembles
            present in the sampleset. In this case each ensemble is used
            with multiplicity one.
        """

        d = {}
        for ens in ensembles:
            d[ens] = 1

        return ReplicaState(d.items())

    @staticmethod
    def from_ensemble_dict(ensemble_dict):
        """
        Construct a `ReplicaState` from a ensemble dictionary

        Parameters
        ----------
        ensemble_dict : dict(`openpathsampling.Ensemble`: int)
            the dictionary turned into a replica state. keys are the
            ensembles used and the value is the multiplicity

        Returns
        -------
        `ReplicaState`
            the replicastate representing the multiplicity in ensembles
            present in the sampleset
        """

        return ReplicaState(ensemble_dict.items())

    def __str__(self):
        ensemble_list = sorted([s for s in self], key=lambda x: hex(id(x[0])))

        s = []
        for ens in ensemble_list:
            s += ["{:>30} ({:>11}) : {:>3}".format(
                ens[0].name, hex(id(ens[0])), ens[1])]

        return '\n'.join(s)

    def filter(self, ensembles):
        """
        Filter a replica state by a list of ensembles

        Parameters
        ----------
        ensembles : list of `openpathsampling.Ensembles`
            the list of ensembles which represent the filter. Only ensembles
            that are als in `ensembles` we be kept with their respective
            multipliity

        Returns
        -------
        `ReplicaState`
            the reduced filtered replica state
        """
        return ReplicaState({s for s in self if s[0] in ensembles})

    def __gt__(self, other):
        return Counter(dict(self)) > Counter(dict(self))

    def __lt__(self, other):
        return Counter(dict(self)) < Counter(dict(self))


class InOutSet(set):
    """
    Represents a set of possible in-out relations

    See Also
    --------
    `ReplicaState`, `ReplicaStateSet`, `InOut`

    """

    def __add__(self, other):
        if other is None or len(other) == 0:
            return self
        elif len(self) == 0:
            return other
        else:
            return InOutSet(set.union(*[
                in1 * in2
                for in1 in self for in2 in other
            ]))

    def __radd__(self, other):
        if other is None or len(other) == 0:
            return self
        elif len(self) == 0:
            return other
        else:
            return InOutSet(set.union(*[
                in1 * in2
                for in1 in other for in2 in self
            ]))

    @property
    def ins_minimal(self):
        c = Counter()
        for s in self:
            if s.essential:
                c |= s.ins

        return c

    @property
    def ins(self):
        """
        The maximally needed replica state for input

        Maximally means, that larger input will not change the behaviour
        anymore or cause different behaviour

        A mover might be called "simple" if the minimal and maximally required
        replica state is the same. We could additionally require that the
        multiplicity per ensemble is one.

        Returns
        -------
        :obj:'collections.Counter`
            a Counter object representing the maximal replica state used
            for input

        Notes
        -----
        A counter can be turned into a ReplicaState by
        `ReplicaState(dict(counter).items())`.

        """
        c = Counter()
        for s in self:
            c |= s.ins

        return c

    @property
    def outs(self):
        """
        The maximal set of ensembles
        Returns
        -------

        """
        c = Counter()
        for s in self:
            c |= s.outs

        return c

    @property
    def outs_minimal(self):
        """

        Returns
        -------

        """
        c = Counter()
        for s in self:
            if s.essential:
                c |= s.outs

        return c

    @property
    def is_constant(self):
        """
        Check whether the move will keep the number of samples per ensemble

        Returns
        -------
        bool

        """
        return all([s.ins == s.outs for s in self])

    def filter(self, ensembles):
        """
        Return InOutSet with relations within a given set of ensembles

        Parameters
        ----------
        ensembles : iterable of `openpathsampling.Ensemble`

        Returns
        -------
        `InOutSet`
            the reduced in-out-relation table
        """
        return InOutSet({
            s.filter(ensembles) for s in self if set(s.ins) <= set(ensembles)
        })

    def move(self, replica_states):
        """
        Move a set of replica states and return a set of possible outcomes

        Parameters
        ----------
        replica_states : `ReplicaStateSet`

        Returns
        -------
        `ReplicaStateSet`
            the set of possible replica states being produced by this
            in-out-relation
        """
        ret = set()

        for replica_state in replica_states:
            c = Counter(replica_state)

            # Only move a replica state if it meets the minimal requirements
            # are met.
            if c >= self.ins_minimal:
                ret.update({s.move(replica_state) for s in self if s.ins <= c})

        return ReplicaStateSet(ret)


class InOut(frozenset):
    """
    Represent the change in occupied ensembles during a move

    A mover changes a sampleset and will replace samples, move
    them between ensembles or create new ones. This change will be
    represented by this object.

    Assume that we replace a sample in ensemble A and move a second
    sample from A to B. This wil be represented by

        { (A, A, 1),
          (A, B, 1) }

    This class makes handling these objects easier. Chaining these changes
    will result in new possible changes. Since chaining can result in multiple
    possible relations depending on the occupation state of the ensemble
    chaingin will return a set of in-out-relations.
    """

    def __new__(cls, *args):
        return frozenset.__new__(cls, args[0])

    def __init__(self, relations=None, essential=None):
        # note that frozenset uses __new__ to input data. The next line is
        # only for making sure all the rest is set correctly.
        # __init__ will NOT set the content!
        frozenset.__init__(self, relations)

        if essential is None:
            essential = True

        self.essential = essential

    @property
    def ensembles(self):
        """
        Return a list of all appearing ensembles in the relations

        Returns
        -------

        """
        outs = set([s[1] for s in self])
        ins = set(r[0] for r in self)
        ens = ins | outs

        return ens

    @property
    def ins(self):
        """
        Return input ensembles and their multiplicity

        Returns
        -------
        :obj:'collections.Counter`
            a Counter object representing the input requirements

        """
        d = Counter()
        for s, v in self:
            d[s[0]] += v

        return d

    @property
    def outs(self):
        """
        Returns
        -------
        :obj:'collections.Counter`
            a Counter object representing the input requirements

        """

        d = Counter()
        for s, v in self:
            d[s[1]] += v

        return d

    def filter(self, ensembles):
        """
        Remove all relations in using a set of ensembles

        Parameters
        ----------
        ensembles : iterable of `openpathsampling.Ensemble`
            the set of ensembles

        Returns
        -------

        """
        return InOut(
            [s for s in self if s[0][0] in ensembles and s[0][1] in ensembles])

    # def in_ensembles(self, ensembles):
    #     return not bool(self.ensembles - set(ensembles))

    def __mul__(self, other):

        mat1 = dict(self)
        mat2 = dict(other)

        outs = set([s[1] for s in mat1])
        ins = set(r[0] for r in mat2)
        ens = ins | outs

        parts = []

        # do this for all inner ensembles
        for e in ens:
            # now we have `froms -> e -> tos` as all possibilities with
            # one connection and we need to form all possible pair combinations
            # with zero, one, ... pairs
            froms = sum([[s[0]] * mat1[s] for s in mat1 if s[1] is e], [])
            tos = sum([[s[1]] * mat2[s] for s in mat2 if s[0] is e], [])

            parts.append(self._fromto(froms, e, tos))

        if self.essential and other.essential:
            return InOutSet(
                map(lambda x: InOut(
                    sum(zip(*x)[0], Counter()).items(), all(zip(*x)[1])),
                    product(*parts)))
        else:
            return InOutSet(
                map(lambda x: InOut(
                    sum(zip(*x)[0], Counter()).items(), False),
                    product(*parts)))

    def _fromto(self, froms, e, tos):
        frees = [(f, e) for f in froms] + [(e, t) for t in tos]
        pairs = list(product(range(len(froms)), range(len(tos))))
        if len(pairs) == 0:
            inouts = [(Counter(frees), True)]
        else:
            inouts = list()
            inouts.append((Counter(frees), False))

            for i1, i2 in pairs:
                fix = (froms[i1], tos[i2])
                r_froms = froms[:i1] + froms[i1 + 1:]
                r_tos = tos[:i1] + tos[i1 + 1:]
                for rest in self._fromto(r_froms, e, r_tos):
                    rest[0][fix] += 1
                    inouts.append(rest)

        return inouts

    def move(self, replica_state):
        """
        Move a replica state by the relations in this object

        Parameters
        ----------
        replica_state

        Returns
        -------

        """
        d = Counter(dict(replica_state))
        d = d - self.ins + self.outs

        return ReplicaState(d.items())


class PathMover(TreeMixin, StorableNamedObject):
    """
    A PathMover is the description of a move in replica space.
    
    Notes
    -----
    A pathmover takes a SampleSet() and returns PathMoveChange() that is
    used to change the old SampleSet() to the new one.

    SampleSet1 + PathMoveChange1 => SampleSet2

    A PathMoveChange is effectively a list of Samples. The change acts upon
    a SampleSet by replacing existing Samples in the same ensemble
    sequentially.

    SampleSet({samp1(ens1), samp2(ens2), samp3(ens3)}) +
        PathMoveChange([samp4(ens2)])
        => SampleSet({samp1(ens1), samp4(ens2), samp3(ens3)})

    Note, that a SampleSet is an unordered list (or a set). Hence the ordering
    in the example is arbitrary.
    
    Potential future change: `engine` is not needed for all PathMovers
    (replica exchange, ensemble hopping, path reversal, and moves which
    combine these [state swap] have no need for the engine). Maybe that
    should be moved into only the ensembles that need it? ~~~DWHS

    Also, I agree with the separating trial and acceptance. We might choose
    to use a different acceptance criterion than Metropolis. For example,
    the "waste recycling" approach recently re-discovered by Frenkel (see
    also work by Athenes, Jourdain, and old work by Kalos) might be
    interesting. I think the best way to do this is to keep the acceptance
    in the PathMover, but have it be a separate class ~~~DWHS
    """

    __metaclass__ = abc.ABCMeta

    def __init__(self):
        StorableNamedObject.__init__(self)

        self._in_ensembles = None
        self._out_ensembles = None
        self._len = None
        self._inout = None

    #        initialization_logging(logger=init_log, obj=self,
    #                               entries=['ensembles'])

    _is_ensemble_change_mover = None

    @property
    def is_ensemble_change_mover(self):
        if self._is_ensemble_change_mover is None:
            return False
        else:
            return self._is_ensemble_change_mover

    _is_canonical = None

    @property
    def is_canonical(self):
        return self._is_canonical

    @property
    def default_name(self):
        return self.__class__.__name__[:-5]

    # +-------------------------------------------------------------------------
    # | tree implementation overrides
    # +-------------------------------------------------------------------------

    @property
    def _subnodes(self):
        return self.submovers

    @property
    def identifier(self):
        return self

    @staticmethod
    def _default_match(original, test):
        if isinstance(test, paths.PathMover):
            return original is test
        elif issubclass(test, paths.PathMover):
            return original.__class__ is test
        else:
            return False

    @property
    def submovers(self):
        """
        Returns a list of submovers

        Returns
        -------
        list of openpathsampling.PathMover
            the list of sub-movers
        """
        return []

    @staticmethod
    def _flatten(ensembles):
        if type(ensembles) is list:
            return [s for ens in ensembles for s in PathMover._flatten(ens)]
        else:
            return [ensembles]

    # +-------------------------------------------------------------------------
    # | analyze effects of sample sets
    # +-------------------------------------------------------------------------

    def move_replica_state(self, replica_states):
        return self.in_out.move(replica_states)

    def sub_replica_state(self, replica_states):
        """
        Return set of replica states that a submover might be called with

        Parameters
        ----------
        replica_states : set of `ReplicaState`

        Returns
        -------
        list of set of `ReplicaState`

        """
        return [replica_states] * len(self.submovers)

    def _generate_in_out(self):
        if len(self.output_ensembles) == 0:
            return {
                InOutSet([])
            }
        elif len(self.input_ensembles) == 1 and len(self.output_ensembles) == 1:
            return InOutSet([
                InOut(
                    [((self.input_ensembles[0], self.output_ensembles[0]), 1)]
                )])
        else:
            # Fallback could be all possibilities, but for now we ask the user!
            raise NotImplementedError(
                'Please implement the in-out-matrix for this mover.')

    @property
    def in_out(self):
        """
        List the input -> output relation for ensembles

        A mover will pick one or more replicas from specific ensembles.
        Alter them (or not) and place these (or additional ones) in specific
        ensembles. This relation can be visualized as a mapping of input to
        output ensembles. Like

        ReplicaExchange
        ens1 -> ens2
        ens2 -> ens1

        EnsembleHop (A sample in ens1 will disappear and appear in ens2)
        ens1 -> ens2

        DuplicateMover (create a copy with a new replica number) Not used yet!
        ens1 -> ens1
        None -> ens1

        Returns
        -------
        list of list of tuple : (:obj:`openpathsampling.Ensemble`,
        :obj:`openpathsampling.Ensemble`)
            a list of possible lists of tuples of ensembles.

        Notes
        -----
        The default implementation will
        (1) in case of a single input and output connect the two,
        (2) return nothing if there are no out_ensembles and
        (3) for more then two require implementation
        """
        if self._inout is None:
            self._inout = self._generate_in_out()

        return self._inout

    def _ensemble_signature(self, as_set=False):
        """Return tuple form of (input_ensembles, output_ensembles).
        
        Useful for MoveScheme, e.g., identifying which movers should be
        removed as part of a replacement.
        """
        inp = tuple(self.input_ensembles)
        out = tuple(self.output_ensembles)
        if as_set:
            inp = set(inp)
            out = set(out)
        return inp, out

    @property
    def ensemble_signature(self):
        return self._ensemble_signature()

    @property
    def ensemble_signature_set(self):
        return self._ensemble_signature(as_set=True)

    @property
    def input_ensembles(self):
        """Return a list of possible used ensembles for this mover

        This list contains all Ensembles from which this mover might pick
        samples. This is very useful to determine on which ensembles a
        mover acts for analysis and sanity checking.

        Returns
        -------
        list of :class:`openpathsampling.Ensemble`
            the list of input ensembles
        """
        if self._in_ensembles is None:
            ensembles = self._get_in_ensembles()

            self._in_ensembles = list(set(self._flatten(ensembles)))

        return self._in_ensembles

    @property
    def output_ensembles(self):
        """Return a list of possible returned ensembles for this mover

        This list contains all Ensembles for which this mover might return
        samples. This is very useful to determine on which ensembles a
        mover affects in later steps for analysis and sanity checking.

        Returns
        -------
        list of Ensemble
            the list of output ensembles
        """

        if self._out_ensembles is None:
            ensembles = self._get_out_ensembles()

            self._out_ensembles = list(set(self._flatten(ensembles)))

        return self._out_ensembles

    def _get_in_ensembles(self):
        """Function that computes the list of input ensembles
        """
        return []

    def _get_out_ensembles(self):
        """Function that computes the list of output ensembles

        Default is the same as in_ensembles
        """
        return self._get_in_ensembles()

    @staticmethod
    def legal_sample_set(globalstate, ensembles=None, replicas='all'):
        """
        This returns all the samples from globalstate which are in both
        self.replicas and the parameter ensembles. If ensembles is None, we
        use self.ensembles. If you want all ensembles allowed, pass
        ensembles='all'.

        Parameters
        ----------
        globalstate : `openpathsampling.SampleSet`
            the sampleset from which to pick specific samples matching certain
            criteria
        ensembles : list of `openpathsampling.Ensembles`
            the ensembles to pick from
        replicas : list of int or `all`
            the replicas to pick or `'all'` for all
        """
        mover_replicas = globalstate.replica_list()

        if replicas == 'all':
            selected_replicas = globalstate.replica_list()
        else:
            selected_replicas = replicas

        reps = list(set(mover_replicas) & set(selected_replicas))
        rep_samples = []
        for rep in reps:
            rep_samples.extend(globalstate.all_from_replica(rep))

        # logger.debug("ensembles = " + str([ensembles]))
        # logger.debug("self.ensembles = " + str(self.ensembles))
        if ensembles is None:
            ensembles = 'all'

        if ensembles == 'all':
            legal_samples = rep_samples
        else:
            ens_samples = []
            if type(ensembles) is not list:
                ensembles = [ensembles]
            for ens in ensembles:
                # try:
                #     ens_samples.extend(globalstate.all_from_ensemble(ens[0]))
                # except TypeError:
                ens_samples.extend(globalstate.all_from_ensemble(ens))
            legal_samples = list(set(rep_samples) & set(ens_samples))

        return legal_samples

    @staticmethod
    def select_sample(globalstate, ensembles=None, replicas=None):
        """
        Returns one of the legal samples given self.replica and the ensemble
        set in ensembles.

        Parameters
        ----------
        globalstate : `openpathsampling.SampleSet`
            the sampleset from which to pick specific samples matching certain
            criteria
        ensembles : list of `openpathsampling.Ensembles` or `None`
            the ensembles to pick from or `None` for all
        replicas : list of int or None
            the replicas to pick or `None` for all

        """
        if replicas is None:
            replicas = 'all'

        logger.debug(
            "replicas: " + str(replicas) + " ensembles: " + repr(ensembles))
        legal = PathMover.legal_sample_set(globalstate, ensembles, replicas)
        for sample in legal:
            logger.debug(
                "legal: (" + str(sample.replica) +
                "," + str(sample.trajectory) +
                "," + repr(sample.ensemble) +
                ")")
        selected = random.choice(legal)
        logger.debug(
            "selected sample: (" + str(selected.replica) +
            "," + str(selected.trajectory) +
            "," + repr(selected.ensemble) +
            ")")
        return selected

    @abc.abstractmethod
    def move(self, globalstate):
        """
        Run the generation starting with the initial globalstate specified.

        Parameters
        ----------
        globalstate : SampleSet
            the initially used sampleset
        
        Returns
        -------        
        samples : PathMoveChange
            the PathMoveChange instance describing the change from the old to
            the new SampleSet

        """

        return paths.EmptyPathMoveChange()  # pragma: no cover

    def __str__(self):
        if self.name == self.__class__.__name__:
            return self.__repr__()
        else:
            return self.name


class IdentityPathMover(PathMover):
    """
    The simplest Mover that does nothing !

    Notes
    -----
    Since is does nothing it is considered rejected everytime!
    It can be used to test function of PathMover
    """

    def move(self, globalstate):
        return paths.EmptyPathMoveChange()


###############################################################################
# GENERATORS
###############################################################################

class SampleMover(PathMover):
    def __init__(self):
        super(SampleMover, self).__init__()

    @classmethod
    def metropolis(cls, trials):
        """Implements the Metropolis acceptance for a list of trial samples

        The Metropolis uses the .bias for each sample and checks of samples
        are valid - are in the proposed ensemble. This will give an acceptance
        probability for all samples. If the product is smaller than a random
        number the change will be accepted.

        Parameters
        ----------
        trials : list of openpathsampling.Sample
            the list of all samples to be applied in a change.

        Returns
        -------
        bool
            True if the trial is accepted, False otherwise
        details : openpathsampling.MoveDetails
            Returns a MoveDetails object that contains information about the
            decision, i.e. total acceptance and random number

        """

        shoot_str = "MC in {cls} using samples {trials}"
        logger.info(shoot_str.format(cls=cls.__name__, trials=trials))
        trial_dict = dict()
        for trial in trials:
            trial_dict[trial.ensemble] = trial

        accepted = True
        probability = 1.0

        # TODO: This isn't right. `bias` should be associated with the 
        # change; not with each individual sample. ~~~DWHS
        for ens, sample in trial_dict.iteritems():
            valid = ens(sample.trajectory)
            if not valid:
                # one sample not valid reject
                accepted = False
                probability = 0.0
                break
            else:
                probability *= sample.bias

        rand = random.random()

        if rand > probability:
            # rejected
            accepted = False

        details = paths.MoveDetails(
            total_acceptance=probability,
            random_value=rand
        )

        logger.info("Trial was " + ("accepted" if accepted else "rejected"))

        return accepted, details

    @property
    def submovers(self):
        # Movers do not have submovers!
        return []

    def _called_ensembles(self):
        """Function to determine which ensembles to pick samples from

        Returns
        -------
        list of Ensemble
            the list of ensembles. Samples can then be selected using
            PathMover.select_sample
        """

        # Default is that the list of ensembles is in self.ensembles
        return []

    def move(self, globalstate):
        # 1. pick a set of ensembles (in case we allow to pick several ones)
        ensembles = self._called_ensembles()

        # 2. pick samples from these ensembles
        samples = [self.select_sample(globalstate, ens) for ens in ensembles]

        # 3. pass these samples to the generator
        trials = self(*samples)

        # 4. accept/reject
        accepted, details = self._accept(trials)

        # 5. and return a PMC
        if accepted:
            return paths.AcceptedSamplePathMoveChange(
                samples=trials,
                mover=self,
                details=details
            )
        else:
            return paths.RejectedSamplePathMoveChange(
                samples=trials,
                mover=self,
                details=details
            )

    @abc.abstractmethod
    def __call__(self, *args):
        """Generate trial samples directly

        PathMovers can also be called directly with a list of samples that are
        then used to generate new samples. If the Mover is used as a move
        the move will first determine the input samples and then pass these to
        this function
        """

        # Default is that the original samples are returned
        return args

    def _accept(self, trials):
        """Function to determine the acceptance of a trial

        Defaults to calling the Metropolis acceptance criterion for all returned
        trial samples. Means all samples most be valid and accepted.
        """
        return self.metropolis(trials)


###############################################################################
# SHOOTING GENERATORS
###############################################################################

class EngineMover(SampleMover):
    """Baseclass for Movers that use an engine
    """

    default_engine = None

    # this will store the engine attribute for all subclasses as well
    _included_attr = ['_engine']

    def __init__(self, ensemble, target_ensemble, selector, engine=None):
        super(EngineMover, self).__init__()
        self.selector = selector
        self.ensemble = ensemble
        self.target_ensemble = target_ensemble
        self._engine = engine

    def to_dict(self):
        dct = super(EngineMover, self).to_dict()
        dct['engine'] = self.engine
        return dct

    @property
    def engine(self):
        if self._engine is not None:
            return self._engine
        else:
            return self.default_engine

    @engine.setter
    def engine(self, engine):
        self._engine = engine

    def _called_ensembles(self):
        return [self.ensemble]

    def _get_in_ensembles(self):
        return [self.ensemble]

    def _get_out_ensembles(self):
        return [self.target_ensemble]

    def __call__(self, input_sample):
        initial_trajectory = input_sample.trajectory
        replica = input_sample.replica

        shooting_index = self.selector.pick(initial_trajectory)

        trial_trajectory = self._run(initial_trajectory, shooting_index)

        bias = self.selector.probability_ratio(
            initial_trajectory[shooting_index],
            initial_trajectory,
            trial_trajectory
        )

        # temporary test to make sure nothing went weird
        # old_bias = initial_point.sum_bias / trial_point.sum_bias
        # assert(abs(bias - old_bias) < 10e-6)
        # assert(initial_trajectory[shooting_index] in trial_trajectory)

        # we need to save the initial
        trial_details = paths.SampleDetails(
            initial_trajectory=initial_trajectory,
            shooting_snapshot=initial_trajectory[shooting_index]
        )

        trial = paths.Sample(
            replica=replica,
            trajectory=trial_trajectory,
            ensemble=self.target_ensemble,
            parent=input_sample,
            details=trial_details,
            mover=self,
            bias=bias
        )

        trials = [trial]

        return trials

    def _make_forward_trajectory(self, trajectory, shooting_index):
        initial_snapshot = trajectory[shooting_index]  # .copy()
        run_f = paths.PrefixTrajectoryEnsemble(self.target_ensemble,
                                               trajectory[0:shooting_index]
                                               ).can_append
        partial_trajectory = self.engine.generate(initial_snapshot,
                                                  running=[run_f])
        trial_trajectory = (trajectory[0:shooting_index] +
                            partial_trajectory)
        return trial_trajectory

    def _make_backward_trajectory(self, trajectory, shooting_index):
        initial_snapshot = trajectory[shooting_index].reversed  # _copy()
        run_f = paths.SuffixTrajectoryEnsemble(self.target_ensemble,
                                               trajectory[shooting_index + 1:]
                                               ).can_prepend
        partial_trajectory = self.engine.generate(initial_snapshot,
                                                  running=[run_f])
        trial_trajectory = (partial_trajectory.reversed +
                            trajectory[shooting_index + 1:])
        return trial_trajectory

    # direction is an abstract property to disallow instantiation
    # of the EngineMover unless we use a concrete subclass that sets this.
    # This is not super elegant but is the way to do it with abstract classes

    @abc.abstractproperty
    def direction(self):
        return 'unknown'

    def _run(self, trajectory, shooting_index):
        """Takes initial trajectory and shooting point; return trial
        trajectory"""
        shoot_str = "Running {sh_dir} from frame {fnum} in [0:{maxt}]"
        logger.info(shoot_str.format(
            fnum=shooting_index,
            maxt=len(trajectory) - 1,
            sh_dir=self.direction
        ))

        if self.direction == "forward":
            trial_trajectory = self._make_forward_trajectory(
                trajectory, shooting_index
            )
        elif self.direction == "backward":
            trial_trajectory = self._make_backward_trajectory(
                trajectory, shooting_index
            )
        else:
            raise RuntimeError("Unknown direction: " + str(self.direction))

        return trial_trajectory


class ForwardShootMover(EngineMover):
    """A forward shooting sample generator
    """

    def __init__(self, ensemble, selector, engine=None):
        super(ForwardShootMover, self).__init__(
            ensemble=ensemble,
            target_ensemble=ensemble,
            selector=selector,
            engine=engine
        )

    @property
    def direction(self):
        return 'forward'


class BackwardShootMover(EngineMover):
    """A Backward shooting generator
    """

    def __init__(self, ensemble, selector, engine=None):
        super(BackwardShootMover, self).__init__(
            ensemble=ensemble,
            target_ensemble=ensemble,
            selector=selector,
            engine=engine
        )

    @property
    def direction(self):
        return 'backward'


class ForwardExtendMover(EngineMover):
    """
    A Sample Mover implementing Forward Extension
    """
    _direction = "forward"

    def __init__(self, ensemble, target_ensemble, engine=None):
        super(ForwardExtendMover, self).__init__(
            ensemble=ensemble,
            target_ensemble=target_ensemble,
            selector=paths.FinalFrameSelector(),
            engine=engine
        )

    @property
    def direction(self):
        return 'forward'


class BackwardExtendMover(EngineMover):
    """
    A Sample Mover implementing Backward Extension
    """
    _direction = "backward"

    def __init__(self, ensemble, target_ensemble, engine=None):
        super(BackwardExtendMover, self).__init__(
            ensemble=ensemble,
            target_ensemble=target_ensemble,
            selector=paths.FirstFrameSelector(),
            engine=engine
        )

    @property
    def direction(self):
        return 'backward'


###############################################################################
# REPLICA EXCHANGE GENERATORS
###############################################################################

class ReplicaExchangeMover(SampleMover):
    """
    A Sample Mover implementing a standard Replica Exchange
    """
    _is_ensemble_change_mover = True

    def __init__(self, ensemble1, ensemble2, bias=None):
        """
        Parameters
        ----------
        ensemble1 : openpathsampling.Ensemble
            one of the ensemble between to make the repex move
        ensemble2 : openpathsampling.Ensemble
            one of the ensemble between to make the repex move
        bias : list of float
            bias is not used yet

        """
        # either replicas or ensembles must be a list of pairs; more
        # complicated filtering can be done with a wrapper class
        super(ReplicaExchangeMover, self).__init__()
        # TODO: add support for bias; cf EnsembleHopMover
        self.bias = bias
        self.ensemble1 = ensemble1
        self.ensemble2 = ensemble2

        initialization_logging(logger=init_log, obj=self,
                               entries=['bias', 'ensemble1', 'ensemble2'])

    def _called_ensembles(self):
        return [self.ensemble1, self.ensemble2]

    def _get_in_ensembles(self):
        return [self.ensemble1, self.ensemble2]

    def _get_out_ensembles(self):
        return [self.ensemble1, self.ensemble2]

    def _generate_in_out(self):
        return InOutSet([
            InOut([
                ((self.ensemble1, self.ensemble2), 1),
                ((self.ensemble2, self.ensemble1), 1)
            ])
        ])

    def __call__(self, sample1, sample2):
        # convert sample to the language used here before
        trajectory1 = sample1.trajectory
        trajectory2 = sample2.trajectory
        ensemble1 = sample1.ensemble
        ensemble2 = sample2.ensemble
        replica1 = sample1.replica
        replica2 = sample2.replica

        from1to2 = ensemble2(trajectory1)
        logger.debug("trajectory " + repr(trajectory1) +
                     " into ensemble " + repr(ensemble2) +
                     " : " + str(from1to2))
        from2to1 = ensemble1(trajectory2)
        logger.debug("trajectory " + repr(trajectory2) +
                     " into ensemble " + repr(ensemble1) +
                     " : " + str(from2to1))

        trial1 = paths.Sample(
            replica=replica1,
            trajectory=trajectory1,
            ensemble=ensemble2,
            parent=sample1,
            details=SampleDetails(),
            mover=self
        )
        trial2 = paths.Sample(
            replica=replica2,
            trajectory=trajectory2,
            ensemble=ensemble1,
            parent=sample2,
            details=SampleDetails(),
            mover=self
        )

        return [trial1, trial2]


class StateSwapMover(SampleMover):
    def __init__(self, ensemble1, ensemble2, bias=None):
        """
        A move to swap states for state changing samples

        This does a replica exchange with prededing PathReversal and
        will only succeed if initial and final state are different

        Parameters
        ----------
        ensemble1 : openpathsampling.Ensemble
            one of the ensemble between to make the swap move
        ensemble2 : openpathsampling.Ensemble
            one of the ensemble between to make the swap move
        bias : list of float
            bias is not used yet

        Notes
        -----
        So, if ensemble1 goes from A to B, then ensemble2 must go from B to A.
        """
        # either replicas or ensembles must be a list of pairs; more
        # complicated filtering can be done with a wrapper class
        super(StateSwapMover, self).__init__()
        self.bias = bias
        self.ensemble1 = ensemble1
        self.ensemble2 = ensemble2

        initialization_logging(logger=init_log, obj=self,
                               entries=['bias', 'ensemble1', 'ensemble2'])

    def _called_ensembles(self):
        return [self.ensemble1, self.ensemble2]

    def _get_in_ensembles(self):
        return [self.ensemble1, self.ensemble2]

    def _get_out_ensembles(self):
        return [self.ensemble1, self.ensemble2]

    def _generate_in_out(self):
        return InOutSet([
            InOut([
                ((self.ensemble1, self.ensemble2), 1),
                ((self.ensemble2, self.ensemble1), 1)
            ])
        ])

    def __call__(self, sample1, sample2):
        # convert sample to the language used here before

        # it is almost a RepEx move but the two trajectories are reversed
        trajectory1 = sample1.trajectory.reversed
        trajectory2 = sample2.trajectory.reversed
        ensemble1 = sample1.ensemble
        ensemble2 = sample2.ensemble
        replica1 = sample1.replica
        replica2 = sample2.replica

        from1to2 = ensemble2(trajectory1)
        logger.debug("trajectory " + repr(trajectory1) +
                     " into ensemble " + repr(ensemble2) +
                     " : " + str(from1to2))
        from2to1 = ensemble1(trajectory2)
        logger.debug("trajectory " + repr(trajectory2) +
                     " into ensemble " + repr(ensemble1) +
                     " : " + str(from2to1))

        trial1 = paths.Sample(
            replica=replica1,
            trajectory=trajectory1,
            ensemble=ensemble2,
            parent=sample1,
            details=SampleDetails(),
            mover=self
        )
        trial2 = paths.Sample(
            replica=replica2,
            trajectory=trajectory2,
            ensemble=ensemble1,
            parent=sample2,
            details=SampleDetails(),
            mover=self
        )

        return [trial1, trial2]


###############################################################################
# SUBTRAJECTORY GENERATORS
###############################################################################

class SubtrajectorySelectMover(SampleMover):
    """
    Picks a subtrajectory satisfying the given subensemble.

    If there are no subtrajectories which satisfy the subensemble, this
    returns the zero-length trajectory.

    Parameters
    ----------
    ensemble : openpathsampling.Ensemble
        the set of allows samples to chose from
    sub_ensemble : openpathsampling.Ensemble
        the subensemble to be searched for
    n_l : int or None
        the number of subtrajectories that need to be found. If
        `None` every number of subtrajectories > 0 is okay.
        Otherwise the move is only accepted if exactly n_l subtrajectories
        are found.

    """

    _is_ensemble_change_mover = True

    def __init__(self, ensemble, sub_ensemble, n_l=None):
        super(SubtrajectorySelectMover, self).__init__(
        )
        self.n_l = n_l
        self.ensemble = ensemble
        self.sub_ensemble = sub_ensemble

    def _called_ensembles(self):
        return [self.ensemble]

    def _get_in_ensembles(self):
        return [self.ensemble]

    def _get_out_ensembles(self):
        return [self.sub_ensemble]

    @abc.abstractmethod
    def _choose(self, trajectory_list):
        pass

    def __call__(self, trial):
        initial_trajectory = trial.trajectory
        replica = trial.replica
        logger.debug(
            "Working with replica " + str(replica) +
            " (" + str(initial_trajectory) + ")")

        subtrajs = self.sub_ensemble.split(initial_trajectory)
        logger.debug("Found " + str(len(subtrajs)) + " subtrajectories.")

        if (self.n_l is None and len(subtrajs) > 0) or \
                (self.n_l is not None and len(subtrajs) == self.n_l):
            subtraj = self._choose(subtrajs)

            bias = 1.0

            trial = paths.Sample(
                replica=replica,
                trajectory=subtraj,
                ensemble=self.sub_ensemble,
                parent=trial,
                mover=self,
                bias=bias
            )

            trials = [trial]
        else:
            trials = []

        return trials


class RandomSubtrajectorySelectMover(SubtrajectorySelectMover):
    """
    Samples a random subtrajectory satisfying the given subensemble.

    If there are no subtrajectories which satisfy the subensemble, this
    returns the zero-length trajectory.

    """

    def _choose(self, trajectory_list):
        return random.choice(trajectory_list)


class FirstSubtrajectorySelectMover(SubtrajectorySelectMover):
    """
    Samples the first subtrajectory satifying the given subensemble.

    If there are no subtrajectories which satisfy the ensemble, this returns
    the zero-length trajectory.
    """

    def _choose(self, trajectory_list):
        return trajectory_list[0]


class FinalSubtrajectorySelectMover(SubtrajectorySelectMover):
    """
    Samples the final subtrajectory satifying the given subensemble.

    If there are no subtrajectories which satisfy the ensemble, this returns
    the zero-length trajectory.
    """

    def _choose(self, trajectory_list):
        return trajectory_list[-1]


###############################################################################
# REVERSAL GENERATOR
###############################################################################

class PathReversalMover(SampleMover):
    def __init__(self, ensemble):
        """
        Parameters
        ----------
        ensemble : openpathsampling.Ensemble
            the specific ensemble to be reversed in
        """
        super(PathReversalMover, self).__init__()
        self.ensemble = ensemble

    def _called_ensembles(self):
        return [self.ensemble]

    def _get_in_ensembles(self):
        return [self.ensemble]

    def __call__(self, trial):
        trajectory = trial.trajectory
        ensemble = trial.ensemble
        replica = trial.replica

        reversed_trajectory = trajectory.reversed

        valid = ensemble(reversed_trajectory)
        logger.info("PathReversal move accepted: " + str(valid))

        bias = 1.0

        trial = paths.Sample(
            replica=replica,
            trajectory=reversed_trajectory,
            ensemble=ensemble,
            mover=self,
            parent=trial,
            bias=bias
        )

        return [trial]


class EnsembleHopMover(SampleMover):
    _is_ensemble_change_mover = True

    def __init__(
            self, ensemble, target_ensemble, change_replica=None, bias=None):
        """
        A Mover that allows the change between ensembles.

        Parameters
        ----------
        ensemble : openpathsampling.Ensemble
            the initial ensemble to be jumped from
        target_ensemble : openpathsampling.Ensemble
            the final ensemble to be jumped to
        change_replica : int of None
            if None the replica id of the chosen sample will not be changed.
            Otherwise the replica id will be set to change_replica. This is
            useful when hoping to ensembles to create a new replica.
        bias : float, dict or None (default)
            gives the bias of accepting (not proposing) a hop. A float will
            be the acceptance for all possible attempts. If a dict is given,
            then it contains a list of ensembles and a matrix. None means
            no bias

        Notes
        -----
        The bias dict has the following form :

            .. code-block:: python

                {
                    'ensembles' : [ens_1, ens_2, ens_n],
                    'values' : np.array((n,n))
                }

        The numpy array contains all the acceptance probabilties. If possible
        a HopMover should (as all movers) be used for only a specific hop and
        not multiple ones.
        """
        super(EnsembleHopMover, self).__init__()
        # ensembles -- another version might take a value for each ensemble,
        # and use the ratio; this latter is better for CITIS
        self.ensemble = ensemble
        self.target_ensemble = target_ensemble
        self.bias = bias
        self.change_replica = change_replica

        initialization_logging(
            logger=init_log,
            obj=self,
            entries=['bias']
        )

    def _called_ensembles(self):
        return [self.ensemble]

    @property
    def submovers(self):
        return []

    def _get_in_ensembles(self):
        return [self.ensemble]

    def _get_out_ensembles(self):
        return [self.target_ensemble]

    def __call__(self, rep_sample):
        ens_from = self.ensemble
        ens_to = self.target_ensemble

        logger.debug("Selected sample: " + repr(rep_sample))
        replica = rep_sample.replica

        if self.change_replica is not None:
            replica = self.change_replica

        logger.info(
            "Attempting ensemble hop from {e1} to {e2} replica ID {rid}".format(
                e1=repr(ens_from), e2=repr(ens_to), rid=repr(replica)))

        trajectory = rep_sample.trajectory
        logger.debug("  selected replica: " + str(replica))
        logger.debug("  initial ensemble: " + repr(rep_sample.ensemble))

        logger.info(
            "Hop starts from legal ensemble: " + str(ens_from(trajectory)))
        logger.info("Hop ends in legal ensemble: " + str(ens_to(trajectory)))

        sample_details = SampleDetails()

        # TODO: remove this and generalize!!!
        if type(self.bias) is float:
            bias = self.bias
            logger.info("Using fixed bias " + str(bias))
        elif type(self.bias) is dict:
            # special dict
            ens = self.bias['ensembles']
            e1 = ens.index(ens_from)
            e2 = ens.index(ens_to)
<<<<<<< HEAD
            bias = float(self.bias['values'][e1,e2])
            logger.info("Using dict bias " + str(bias))
=======
            bias = float(self.bias['values'][e1, e2])
>>>>>>> 11f42010
        else:
            bias = 1.0
            logger.info("Using default bias: self.bias == " + str(self.bias))
                    

        trial = paths.Sample(
            replica=replica,
            trajectory=trajectory,
            ensemble=ens_to,
            details=sample_details,
            mover=self,
            parent=rep_sample,
            bias=bias
        )

        details = MoveDetails()
        setattr(details, 'initial_ensemble', ens_from)
        setattr(details, 'trial_ensemble', ens_to)
        setattr(details, 'bias', bias)

        return [trial]


# ****************************************************************************
#  SELECTION MOVERS
# ****************************************************************************

class SelectionMover(PathMover):
    """
    A general mover that selects a single mover from a set of possibilities

    This is a basic class for all sorts of selectors, like RandomChoice,
    RandomAllowedChoice. The way it works is to generate a list of weights
    and pick a random one using the weights. This is as general as possible
    and is chosen because it also allows to store the possibilities in a
    general way for better comparison

    Attributes
    ----------
    movers : list of openpathsampling.PathMover
        the PathMovers to choose from
    """

    def __init__(self, movers):
        super(SelectionMover, self).__init__()

        self.movers = movers

        initialization_logging(init_log, self,
                               entries=['movers'])

    @property
    def submovers(self):
        return self.movers

    @property
    def is_ensemble_change_mover(self):
        if self._is_ensemble_change_mover is not None:
            return self._is_ensemble_change_mover
        sub_change = False
        for mover in self.movers:
            if mover.is_ensemble_change_mover:
                sub_change = True
                break
        return sub_change

    def _generate_in_out(self):
        return InOutSet(set.union(*[sub.in_out for sub in self.submovers]))

    def _get_in_ensembles(self):
        return [sub.input_ensembles for sub in self.submovers]

    def _get_out_ensembles(self):
        return [sub.output_ensembles for sub in self.submovers]

    @abc.abstractmethod
    def _selector(self, globalstate):
        pass

    def move(self, globalstate):
        weights = self._selector(globalstate)

        rand = np.random.random() * sum(weights)

        idx = 0
        prob = weights[0]
        logger.debug(self.name + " " + str(weights))
        while prob <= rand and idx < len(weights):
            idx += 1
            try:
                prob += weights[idx]
            except IndexError as e:
                msg = ("Attempted to get index " + str(idx) + " from " +
                       str(repr(weights)) + ": ")
                e.args = tuple([msg + e.args[0]] + list(e.args[1:]))
                raise

        logger_str = "{name} ({cls}) selecting {mtype} (index {idx})"
        logger.info(logger_str.format(
            name=self.name,
            cls=self.__class__.__name__,
            idx=idx,
            mtype=self.movers[idx].name
        ))

        mover = self.movers[idx]

        details = MoveDetails()
        details.inputs = []
        details.choice = idx
        details.chosen_mover = mover
        details.probability = weights[idx] / sum(weights)
        details.weights = weights

        path = paths.RandomChoicePathMoveChange(
            mover.move(globalstate),
            mover=self,
            details=details
        )

        return path


class RandomChoiceMover(SelectionMover):
    """
    Chooses a random mover from its movers list, and runs that move. Returns
    the number of samples the submove return.

    For example, this would be used to select a specific replica exchange
    such that each replica exchange is its own move, and which swap is
    selected at random.

    Attributes
    ----------
    movers : list of PathMover
        the PathMovers to choose from
    weights : list of floats
        the relative weight of each PathMover (does not need to be normalized)
    """

    def __init__(self, movers, weights=None):
        super(RandomChoiceMover, self).__init__(movers)

        if weights is None:
            weights = [1.0] * len(movers)

        self.movers = movers
        self.weights = weights

        initialization_logging(init_log, self,
                               entries=['weights'])

    def _selector(self, globalstate):
        return self.weights


class RandomAllowedChoiceMover(RandomChoiceMover):
    """
    Chooses a random mover from its movers which have existing samples.

    This is different from random choice moves in that this mover only picks
    from sub movers that actually can succeed because they have samples in all
    required input_ensembles

    """

    def _selector(self, globalstate):
        if self.weights is None:
            weights = [1.0] * len(self.movers)
        else:
            weights = list(self.weights)  # make a copy

        # this is implemented by setting all weights locally to zero that
        # correspond to movers that will potentially fail since the required
        # input ensembles are not present in the globalstate

        present_ensembles = globalstate.ensembles

        for idx, mover in enumerate(self.movers):
            for ens in mover.input_ensembles:
                if ens not in present_ensembles:
                    # ens might be required but is not present
                    weights[idx] = 0.0

        return weights


class FirstAllowedMover(SelectionMover):
    """
    Chooses a first mover that has samples in all required ensembles.

    A mover can only safely be run, if all inputs can be satisfied.
    This will pick the first mover from the list where all ensembles
    from input_ensembles are found.

    """

    def _selector(self, globalstate):
        weights = [1.0] * len(self.movers)

        present_ensembles = globalstate.ensembles

        found = False

        for idx, mover in enumerate(self.movers):
            if not found:
                for ens in mover.input_ensembles:
                    if ens not in present_ensembles:
                        # ens might be required but is not present
                        weights[idx] = 0.0

                if weights[idx] > 0.0:
                    found = True
            else:
                weights[idx] = 0.0

        return weights


class LastAllowedMover(SelectionMover):
    """
    Chooses the last mover that has samples in all required ensembles.

    A mover can only safely be run, if all inputs can be satisfied.
    This will pick the last mover from the list where all ensembles
    from input_ensembles are found.

    """

    def _selector(self, globalstate):
        weights = [1.0] * len(self.movers)

        present_ensembles = globalstate.ensembles

        found = False

        for idx, mover in reversed(list(enumerate(self.movers))):
            if not found:
                for ens in mover.input_ensembles:
                    if ens not in present_ensembles:
                        # ens might be required but is not present
                        weights[idx] = 0.0

                if weights[idx] > 0.0:
                    found = True
            else:
                weights[idx] = 0.0

        return weights


class ConditionalMover(PathMover):
    """
    An if-then-else structure for PathMovers.

    Returns a SequentialPathMoveChange of the if_move movepath and the then_move
    movepath (if if_move is accepted) or the else_move movepath (if if_move
    is rejected).
    """

    def __init__(self, if_mover, then_mover, else_mover):
        """
        Parameters
        ----------
        if_mover : openpathsampling.PathMover
        then_mover : openpathsampling.PathMover
        else_mover : openpathsampling.PathMover
        """
        super(ConditionalMover, self).__init__()
        self.if_mover = if_mover
        self.then_mover = then_mover
        self.else_mover = else_mover
        initialization_logging(init_log, self,
                               ['if_mover', 'then_mover', 'else_mover'])

    def _generate_in_out(self):
        return InOutSet({
            self.if_mover.in_out + self.then_mover.in_out
        } | {
            self.if_mover.in_out + self.else_mover.in_out
        })

    def sub_replica_state(self, replica_states):
        if_replica_states = self.if_mover.in_out.move(replica_states)
        return [
            if_replica_states,
            self.then_mover.in_out.move(if_replica_states),
            self.else_mover.in_out.move(if_replica_states),
        ]

    @property
    def submovers(self):
        return [self.if_mover, self.then_mover, self.else_mover]

    def _get_in_ensembles(self):
        return [sub.input_ensembles for sub in self.submovers]

    def _get_out_ensembles(self):
        return [sub.output_ensembles for sub in self.submovers]

    def move(self, globalstate):
        subglobal = globalstate

        ifclause = self.if_mover.move(subglobal)
        samples = ifclause.results
        subglobal = subglobal.apply_samples(samples)

        if ifclause.accepted:
            if self.then_mover is not None:
                resultclause = self.then_mover.move(subglobal)
            else:
                resultclause = paths.EmptyPathMoveChange()
        else:
            if self.else_mover is not None:
                resultclause = self.else_mover.move(subglobal)
            else:
                resultclause = paths.EmptyPathMoveChange()

        return paths.SequentialPathMoveChange(
            [ifclause, resultclause], mover=self)


class SequentialMover(PathMover):
    """
    Performs each of the moves in its movers list. Returns all samples
    generated, in the order of the mover list.

    For example, this would be used to create a move that does a sequence of
    replica exchanges in a given order, regardless of whether the moves
    succeed or fail.
    """

    def __init__(self, movers):
        """
        Parameters
        ----------
        movers : list of openpathsampling.PathMover
            the list of pathmovers to be run in sequence
        """
        super(SequentialMover, self).__init__()
        self.movers = movers
        initialization_logging(init_log, self, ['movers'])

    @property
    def submovers(self):
        return self.movers

    @property
    def is_ensemble_change_mover(self):
        if self._is_ensemble_change_mover is not None:
            return self._is_ensemble_change_mover
        sub_change = False
        for mover in self.movers:
            if mover.is_ensemble_change_mover:
                sub_change = True
                break
        return sub_change

    def _generate_in_out(self):
        return InOutSet(sum([sub.in_out for sub in self.submovers], InOutSet()))

    def sub_replica_state(self, replica_states):
        ret = list()
        ret.append(replica_states)
        for sub in self.submovers[:-1]:
            replica_states = sub.in_out.move(replica_states)
            ret.append(replica_states)

        return ret

    def _get_in_ensembles(self):
        return [sub.input_ensembles for sub in self.submovers]

    def _get_out_ensembles(self):
        return [sub.output_ensembles for sub in self.submovers]

    def move(self, globalstate):
        logger.debug("Starting sequential move")

        subglobal = globalstate
        pathmovechanges = []

        for mover in self.movers:
            logger.debug("Starting sequential move step " + str(mover))

            # Run the sub mover
            movepath = mover.move(subglobal)
            samples = movepath.results
            subglobal = subglobal.apply_samples(samples)
            pathmovechanges.append(movepath)

        return paths.SequentialPathMoveChange(pathmovechanges, mover=self)


class PartialAcceptanceSequentialMover(SequentialMover):
    """
    Performs each move in its movers list until complete or until one is not
    accepted. If any move is not accepted, further moves are not attempted,
    but the previous accepted samples remain accepted.

    For example, this would be used to create a bootstrap promotion move,
    which starts with a shooting move, followed by an EnsembleHop/Replica
    promotion ConditionalSequentialMover. Even if the EnsembleHop fails, the
    accepted shooting move should be accepted.
    """

    def _generate_in_out(self):
        # This can get VERY big, not sure if we should really do that!
        return InOutSet(set.union(*[
            InOutSet(
                sum([sub.in_out for sub in self.submovers[:length]], InOutSet())
            )
            for length in range(1, len(self.submovers) + 1)
        ]))

    def move(self, globalstate):
        logger.debug("==== BEGINNING " + self.name + " ====")
        subglobal = paths.SampleSet(globalstate)
        pathmovechanges = []
        for mover in self.movers:
            logger.info(
                str(self.name) +
                " starting mover index " + str(self.movers.index(mover)) +
                " (" + mover.name + ")")
            # Run the sub mover
            movepath = mover.move(subglobal)
            samples = movepath.results
            subglobal = subglobal.apply_samples(samples)
            pathmovechanges.append(movepath)
            if not movepath.accepted:
                break

        logger.debug("==== FINISHING " + self.name + " ====")
        return paths.PartialAcceptanceSequentialPathMoveChange(
            pathmovechanges, mover=self)


class ConditionalSequentialMover(SequentialMover):
    """
    Performs each move in its movers list until complete or until one is not
    accepted. If any move in not accepted, all previous samples are updated
    to have set their acceptance to False.

    For example, this would be used to create a minus move, which consists
    of first a replica exchange and then a shooting (extension) move. If the
    replica exchange fails, the move is aborted before doing the dynamics.

    ConditionalSequentialMover only works if there is a *single* active
    sample per replica.
    """

    def move(self, globalstate):
        logger.debug("Starting conditional sequential move")

        subglobal = globalstate
        pathmovechanges = []

        for mover in self.movers:
            logger.debug("Starting sequential move step " + str(mover))

            # Run the sub mover
            movepath = mover.move(subglobal)
            samples = movepath.results
            subglobal = subglobal.apply_samples(samples)
            pathmovechanges.append(movepath)

            if not movepath.accepted:
                break

        return paths.ConditionalSequentialPathMoveChange(
            pathmovechanges, mover=self)


class ReplicaIDChangeMover(PathMover):
    """
    Changes the replica ID for a path.
    """

    def __init__(self, replica_pair):
        super(ReplicaIDChangeMover, self).__init__()
        self.replica_pair = replica_pair
        initialization_logging(logger=init_log, obj=self,
                               entries=['replica_pairs'])

    def move(self, globalstate):
        rep_from = self.replica_pair[0]
        rep_to = self.replica_pair[1]
        rep_sample = self.select_sample(globalstate,
                                        replicas=rep_from)

        logger.info(
            "Creating new sample from replica ID " + str(rep_from) +
            " and putting it in replica ID " + str(rep_to))

        # note: currently this clones into a new replica ID. We might later
        # want to kill the old replica ID (and possibly rename this mover).

        new_sample = paths.Sample(
            replica=rep_to,
            ensemble=rep_sample.ensemble,
            trajectory=rep_sample.trajectory,
            parent=rep_sample,
            mover=self
        )

        # Can be used to remove the old sample. Not used yet!
        # kill_sample = paths.Sample(
        #     replica=rep_from,
        #     trajectory=None,
        #     ensemble=rep_sample.ensemble,
        #     parent=None,
        #     mover=self
        # )

        details = MoveDetails()
        details.inputs = [rep_sample]
        details.trials = [rep_sample]
        details.mover = self
        setattr(details, 'rep_from', rep_from)
        setattr(details, 'rep_to', rep_to)

        return paths.AcceptedSamplePathMoveChange(
            samples=[new_sample],
            mover=self,
            details=details
        )


class SubPathMover(PathMover):
    """Mover that delegates to a single submover
    """

    def __init__(self, mover):
        """
        Parameters
        ----------
        mover : :class:`openpathsampling.PathMover`
            the submover to be delegated to
        """
        super(SubPathMover, self).__init__()
        self.mover = mover

    @property
    def submovers(self):
        return [self.mover]

    @property
    def is_ensemble_change_mover(self):
        return self.mover.is_ensemble_change_mover

    def _get_in_ensembles(self):
        return self.mover.input_ensembles

    def _get_out_ensembles(self):
        return self.mover.output_ensembles

    def _generate_in_out(self):
        return self.mover.in_out

    def sub_replica_state(self, replica_states):
        return [replica_states]

    def move(self, globalstate):
        subchange = self.mover.move(globalstate)
        change = paths.SubPathMoveChange(
            subchange=subchange,
            mover=self
        )
        return change


class EnsembleFilterMover(SubPathMover):
    """Mover that return only samples from specified ensembles
    """

    def __init__(self, mover, ensembles):
        """
        Parameters
        ----------
        mover : :class:`openpathsampling.PathMover`
            the submover to be delegated to
        ensembles : nested list of :class:`openpathsampling.Ensemble` or None
            the ensemble specification
        """
        super(EnsembleFilterMover, self).__init__(mover)
        self.ensembles = ensembles

        if not set(self.mover.output_ensembles) & set(self.ensembles):
            # little sanity check, if the underlying move will be removed by the
            # filter throw a warning
            raise ValueError(
                'Your filter removes the underlying move completely. ' +
                'Please check your ensembles and submovers!')

    def move(self, globalstate):
        # TODO: This will only pass filtered samples. We might split
        # this into an separate input and output filter if only one
        # side is needed

        filtered_globalstate = paths.SampleSet([
            samp for samp in globalstate if
            samp.ensemble in self.ensembles
        ])
        subchange = self.mover.move(filtered_globalstate)
        change = paths.FilterByEnsemblePathMoveChange(
            subchange=subchange,
            mover=self
        )
        return change

    def _get_in_ensembles(self):
        # only filter the output, not the input
        # return self.mover.input_ensembles
        return self.ensembles

    def _get_out_ensembles(self):
        return self.ensembles

    def _generate_in_out(self):
        return self.mover.in_out.filter(self.ensembles)

    def sub_replica_state(self, replica_states):
        return [{rs.filter(self.ensembles) for rs in replica_states}]


class OneWayShootingMover(RandomChoiceMover):
    """
    OneWayShootingMover is a special case of a RandomChoiceMover which
    combines gives a 50/50 chance of selecting either a ForwardShootMover or
    a BackwardShootMover. Both submovers use the same shooting point
    selector, and both apply to the same ensembles and replicas.

    Attributes
    ----------
    selector : :class:`openpathsampling.ShootingPointSelector`
        The shooting point selection scheme
    ensemble : :class:`openpathsampling.Ensemble`
        Ensemble for this shooting mover
    """

    def __init__(self, ensemble, selector, engine=None):
        movers = [
            ForwardShootMover(
                ensemble=ensemble,
                selector=selector,
                engine=engine
            ),
            BackwardShootMover(
                ensemble=ensemble,
                selector=selector,
                engine=engine
            )
        ]
        super(OneWayShootingMover, self).__init__(
            movers=movers
        )

    @classmethod
    def from_dict(cls, dct):
        mover = cls.__new__(cls)

        # override with stored movers and use the init of the super class
        # this assumes that the super class has movers as its signature
        super(cls, mover).__init__(
            movers=dct['movers']
        )

        return mover

    @property
    def ensemble(self):
        return self.movers[0].ensemble

    @property
    def selector(self):
        return self.movers[0].selector


class OneWayExtendMover(RandomChoiceMover):
    """
    OneWayShootingMover is a special case of a RandomChoiceMover which
    gives a 50/50 chance of selecting either a ForwardExtendMover or
    a BackwardExtendMover. Both submovers use the same same ensembles
    and replicas.

    Attributes
    ----------
    ensemble : :class:`openpathsampling.Ensemble`
        valid ensemble
    """

    def __init__(self, ensemble, target_ensemble, engine=None):
        movers = [
            ForwardExtendMover(
                ensemble=ensemble,
                target_ensemble=target_ensemble,
                engine=engine
            ),
            BackwardExtendMover(
                ensemble=ensemble,
                target_ensemble=target_ensemble,
                engine=engine
            )
        ]
        super(OneWayExtendMover, self).__init__(
            movers=movers
        )

    @classmethod
    def from_dict(cls, dct):
        mover = cls.__new__(cls)

        # override with stored movers and use the init of the super class
        # this assumes that the super class has movers as its signature
        super(cls, mover).__init__(
            movers=dct['movers']
        )

        return mover


class MinusMover(SubPathMover):
    """
    Instance of a MinusMover.

    The minus move combines a replica exchange with path extension to swap
    paths between the innermost regular TIS interface ensemble and the minus
    interface ensemble. This is particularly useful for improving sampling
    of path space.
    """
    _is_canonical = True

    def __init__(self, minus_ensemble, innermost_ensembles, engine=None):
        try:
            innermost_ensembles = list(innermost_ensembles)
        except TypeError:
            innermost_ensembles = [innermost_ensembles]

        segment = minus_ensemble._segment_ensemble
        sub_trajectory_selector = RandomChoiceMover([
            FirstSubtrajectorySelectMover(
                ensemble=minus_ensemble,
                sub_ensemble=segment,
                n_l=minus_ensemble.n_l
            ),
            FinalSubtrajectorySelectMover(
                ensemble=minus_ensemble,
                sub_ensemble=segment,
                n_l=minus_ensemble.n_l
            ),
        ])
        sub_trajectory_selector.named("MinusSubtrajectoryChooser")

        repexs = [ReplicaExchangeMover(
            ensemble1=segment,
            ensemble2=inner
        ) for inner in innermost_ensembles]

        repex_chooser = RandomChoiceMover(repexs)
        repex_chooser.named("InterfaceSetChooser")

        extension_mover = RandomChoiceMover([
            ForwardExtendMover(
                ensemble=segment,
                target_ensemble=minus_ensemble,
                engine=engine
            ),
            BackwardExtendMover(
                ensemble=segment,
                target_ensemble=minus_ensemble,
                engine=engine
            )
        ])

        extension_mover.named("MinusExtensionDirectionChooser")
        self.engine = extension_mover.movers[0].engine
        if self.engine is not extension_mover.movers[1].engine:
            raise RuntimeWarning("Forward and backward engines differ?!?!")

        mover = \
            EnsembleFilterMover(
                ConditionalSequentialMover([
                    sub_trajectory_selector,
                    repex_chooser,
                    extension_mover
                ]),
                ensembles=[minus_ensemble] + innermost_ensembles
            )

        self.minus_ensemble = minus_ensemble
        self.innermost_ensembles = innermost_ensembles
        initialization_logging(init_log, self, ['minus_ensemble',
                                                'innermost_ensembles'])

        super(MinusMover, self).__init__(mover)


class SingleReplicaMinusMover(MinusMover):
    """
    Minus mover for single replica TIS.

    In SRTIS, the minus mover doesn't actually keep an active sample in the
    minus interface. Instead, it just puts the newly generated segment into
    the innermost ensemble.
    """

    def __init__(self, minus_ensemble, innermost_ensembles,
                 bias=None, engine=None):
        try:
            innermost_ensembles = list(innermost_ensembles)
        except TypeError:
            innermost_ensembles = [innermost_ensembles]

        if bias is None: bias = "" # TODO temp for storage until real bias
        self.bias = bias
        self.minus_ensemble = minus_ensemble
        self.innermost_ensembles = innermost_ensembles

        # TODO: Until we have automated detailed balance calculations, I
        # think this will only be valid in the case of only one innermost
        # ensemble.  But I think you only want to use it in the case of only
        # one innermost ensemble anyway. The following warns us:
        if len(innermost_ensembles) > 1:
            logger.warning(
                "Probably shouldn't use SingleReplicaMinusMover with MISTIS")

        segment = minus_ensemble._segment_ensemble

        hop_innermost_to_segment = RandomAllowedChoiceMover([
            EnsembleHopMover(innermost, segment, bias=bias)
            for innermost in innermost_ensembles
        ])

        # TODO: again, works for single interface set, but there has to be a
        # smarter way to do this in the MISTIS case
        hop_segment_to_innermost = RandomChoiceMover([
            EnsembleHopMover(segment, innermost, bias=bias)
            for innermost in innermost_ensembles
        ])

        forward_minus = ConditionalSequentialMover([
            hop_innermost_to_segment,
            ForwardExtendMover(segment, minus_ensemble, engine=engine),
            FinalSubtrajectorySelectMover(minus_ensemble, segment),
            hop_segment_to_innermost
        ])

        backward_minus = ConditionalSequentialMover([
            hop_innermost_to_segment,
            BackwardExtendMover(segment, minus_ensemble, engine=engine),
            FirstSubtrajectorySelectMover(minus_ensemble, segment),
            hop_segment_to_innermost
        ])

        mover = EnsembleFilterMover(RandomChoiceMover([backward_minus,
                                                       forward_minus]),
                                    ensembles=innermost_ensembles)

        # we skip MinusMover's init and go to the grandparent
        super(MinusMover, self).__init__(mover)


class PathSimulatorMover(SubPathMover):
    """
    This just wraps a mover and references the used pathsimulator
    """

    def __init__(self, mover, pathsimulator):
        super(PathSimulatorMover, self).__init__(mover)
        self.pathsimulator = pathsimulator

    def move(self, globalstate, step=-1):
        details = MoveDetails(
            step=step
        )

        return paths.PathSimulatorPathMoveChange(
            self.mover.move(globalstate),
            mover=self,
            details=details
        )


class MultipleSetMinusMover(RandomChoiceMover):
    pass


def NeighborEnsembleReplicaExchange(ensemble_list):
    movers = [
        ReplicaExchangeMover(
            ensemble1=ensemble_list[i],
            ensemble2=ensemble_list[i + 1]
        )
        for i in range(len(ensemble_list) - 1)
    ]
    return movers


def PathReversalSet(ensembles):
    return map(PathReversalMover, ensembles)


class PathMoverFactory(object):
    @staticmethod
    def OneWayShootingSet(selector_set, interface_set, engine=None):
        if type(selector_set) is not list:
            selector_set = [selector_set] * len(interface_set)

        mover_set = []
        for (selector, iface) in zip(selector_set, interface_set):
            mover = OneWayShootingMover(
                selector=selector,
                ensemble=iface,
                engine=engine
            )
            mover.named("OneWayShootingMover " + str(iface.name))
            mover_set.append(mover)

        return mover_set

    @staticmethod
    def TwoWayShootingSet():
        pass

    @staticmethod
    def NearestNeighborRepExSet():
        pass


class Details(StorableObject):
    """Details of an object. Can contain any data
    """

    def __init__(self, **kwargs):
        super(Details, self).__init__()
        for key, value in kwargs.iteritems():
            setattr(self, key, value)

    def __str__(self):
        # primarily for debugging/interactive use
        mystr = ""
        for key in self.__dict__.keys():
            if not isinstance(self.__dict__[key], paths.Ensemble):
                mystr += str(key) + " = " + str(self.__dict__[key]) + '\n'
        return mystr


class MoveDetails(Details):
    """Details of the move as applied to a given replica

    Attributes
    ----------
    inputs : list of Trajectory
        the Samples which were used as inputs to the move
    trials : list of Trajectory
        the trial trajectories
    results : list of Trajectory
        the results

    Specific move types may have add several other attributes for each
    MoveDetails object. For example, shooting moves will also include
    information about the shooting point selection, etc.

    TODO (or at least to put somewhere):
    rejection_reason : String
        explanation of reasons the path was rejected

    RENAME: inputs=>initial
            accepted=>trial_in_ensemble (probably only in shooting)

    TODO:
    Currently trial/accepted are in terms of Trajectory objects. I
    think it makes more sense for them to be Samples.
    I kept trial, accepted as a trajectory and only changed inputs
    to a list of samples. Since trial, accepted are move related
    to the shooting and not necessarily dependent on a replica or
    initial ensemble.
    """

    def __init__(self, **kwargs):
        self.inputs = None
        self.trials = None
        self.results = None
        super(MoveDetails, self).__init__(**kwargs)


class SampleDetails(Details):
    """Details of a sample

    Attributes
    ----------
    selection_probability : float
        the chance that a sample will be accepted due to asymmetrical proposal
    """

    def __init__(self, **kwargs):
        self.selection_probability = 1.0
        super(SampleDetails, self).__init__(**kwargs)<|MERGE_RESOLUTION|>--- conflicted
+++ resolved
@@ -1234,7 +1234,7 @@
         initial_snapshot = trajectory[shooting_index]  # .copy()
         run_f = paths.PrefixTrajectoryEnsemble(self.target_ensemble,
                                                trajectory[0:shooting_index]
-                                               ).can_append
+                                              ).can_append
         partial_trajectory = self.engine.generate(initial_snapshot,
                                                   running=[run_f])
         trial_trajectory = (trajectory[0:shooting_index] +
@@ -1245,7 +1245,7 @@
         initial_snapshot = trajectory[shooting_index].reversed  # _copy()
         run_f = paths.SuffixTrajectoryEnsemble(self.target_ensemble,
                                                trajectory[shooting_index + 1:]
-                                               ).can_prepend
+                                              ).can_prepend
         partial_trajectory = self.engine.generate(initial_snapshot,
                                                   running=[run_f])
         trial_trajectory = (partial_trajectory.reversed +
@@ -1618,7 +1618,17 @@
     If there are no subtrajectories which satisfy the subensemble, this
     returns the zero-length trajectory.
 
-    """
+    Parameters
+    ----------
+    ensemble : openpathsampling.Ensemble
+        the set of allows samples to chose from
+    subensemble : openpathsampling.Ensemble
+        the subensemble to be searched for
+    n_l : int or None
+        the number of subtrajectories that need to be found. If
+        `None` every number of subtrajectories > 0 is okay.
+        Otherwise the move is only accepted if exactly n_l subtrajectories
+        are found.
 
     def _choose(self, trajectory_list):
         return random.choice(trajectory_list)
@@ -1777,9 +1787,8 @@
         logger.debug("  selected replica: " + str(replica))
         logger.debug("  initial ensemble: " + repr(rep_sample.ensemble))
 
-        logger.info(
-            "Hop starts from legal ensemble: " + str(ens_from(trajectory)))
-        logger.info("Hop ends in legal ensemble: " + str(ens_to(trajectory)))
+        logger.info("Hop starts from legal ensemble: "+str(ens_from(trajectory)))
+        logger.info("Hop ends in legal ensemble: "+str(ens_to(trajectory)))
 
         sample_details = SampleDetails()
 
@@ -1792,12 +1801,8 @@
             ens = self.bias['ensembles']
             e1 = ens.index(ens_from)
             e2 = ens.index(ens_to)
-<<<<<<< HEAD
-            bias = float(self.bias['values'][e1,e2])
+            bias = float(self.bias['values'][e1, e2])
             logger.info("Using dict bias " + str(bias))
-=======
-            bias = float(self.bias['values'][e1, e2])
->>>>>>> 11f42010
         else:
             bias = 1.0
             logger.info("Using default bias: self.bias == " + str(self.bias))
@@ -1962,6 +1967,12 @@
     from sub movers that actually can succeed because they have samples in all
     required input_ensembles
 
+    Attributes
+    ----------
+    movers : list of PathMover
+        the PathMovers to choose from
+    weights : list of floats
+        the relative weight of each PathMover (does not need to be normalized)
     """
 
     def _selector(self, globalstate):
@@ -1993,6 +2004,10 @@
     This will pick the first mover from the list where all ensembles
     from input_ensembles are found.
 
+    Attributes
+    ----------
+    movers : list of PathMover
+        the PathMovers to choose from
     """
 
     def _selector(self, globalstate):
@@ -2025,6 +2040,10 @@
     This will pick the last mover from the list where all ensembles
     from input_ensembles are found.
 
+    Attributes
+    ----------
+    movers : list of PathMover
+        the PathMovers to choose from
     """
 
     def _selector(self, globalstate):
@@ -2116,8 +2135,7 @@
             else:
                 resultclause = paths.EmptyPathMoveChange()
 
-        return paths.SequentialPathMoveChange(
-            [ifclause, resultclause], mover=self)
+        return paths.SequentialPathMoveChange([ifclause, resultclause], mover=self)
 
 
 class SequentialMover(PathMover):
@@ -2218,10 +2236,10 @@
         subglobal = paths.SampleSet(globalstate)
         pathmovechanges = []
         for mover in self.movers:
-            logger.info(
-                str(self.name) +
-                " starting mover index " + str(self.movers.index(mover)) +
-                " (" + mover.name + ")")
+            logger.info(str(self.name)
+                        + " starting mover index " + str(self.movers.index(mover))
+                        + " (" + mover.name + ")"
+                       )
             # Run the sub mover
             movepath = mover.move(subglobal)
             samples = movepath.results
@@ -2336,6 +2354,8 @@
         ----------
         mover : :class:`openpathsampling.PathMover`
             the submover to be delegated to
+        ensembles : nested list of :class:`openpathsampling.Ensemble` or None
+            the ensemble specification
         """
         super(SubPathMover, self).__init__()
         self.mover = mover
@@ -2398,8 +2418,7 @@
         # side is needed
 
         filtered_globalstate = paths.SampleSet([
-            samp for samp in globalstate if
-            samp.ensemble in self.ensembles
+            samp for samp in globalstate if samp.ensemble in self.ensembles
         ])
         subchange = self.mover.move(filtered_globalstate)
         change = paths.FilterByEnsemblePathMoveChange(
