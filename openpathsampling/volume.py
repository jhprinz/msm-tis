--- conflicted
+++ resolved
@@ -5,12 +5,9 @@
 '''
 
 import range_logic
-<<<<<<< HEAD
-from openpathsampling.netcdfplus import StorableNamedObject
-=======
 import abc
 from openpathsampling.base import StorableNamedObject
->>>>>>> 935f987e
+from openpathsampling.netcdfplus import StorableNamedObject
 
 # TODO: Make Full and Empty be Singletons to avoid storing them several times!
 
