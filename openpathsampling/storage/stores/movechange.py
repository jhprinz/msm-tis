--- conflicted
+++ resolved
@@ -151,23 +151,13 @@
                     self.storage.to_uuid_chunks(input_samples_idxs)
                 obj.samples = \
                     [self.storage.samples[UUID(idx)] for idx in samples_idxs]
-<<<<<<< HEAD
                 obj.input_samples = [self.storage.samples[UUID(idx)]
                                      for idx in input_samples_idxs]
-                obj.details = self.storage.details.proxy(str(details_idx))
-            else:
-                obj.samples = \
-                    [self.storage.samples[int(idx)] for idx in samples_idxs]
-                obj.input_samples = [self.storage.samples[int(idx)]
-                                     for idx in input_samples_idxs]
-                obj.details = self.storage.details.proxy(int(details_idx))
-=======
             obj.details = self.storage.details.proxy(str(details_idx))
         else:
             if len(samples_idxs) > 0:
                 obj.samples = \
                     [self.storage.samples[int(idx)] for idx in samples_idxs]
             obj.details = self.storage.details.proxy(int(details_idx))
->>>>>>> d0d706d1
 
         return obj