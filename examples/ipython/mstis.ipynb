--- conflicted
+++ resolved
@@ -61,9 +61,6 @@
    "metadata": {
     "collapsed": false
    },
-<<<<<<< HEAD
-   "outputs": [],
-=======
    "outputs": [
     {
      "name": "stdout",
@@ -78,7 +75,6 @@
      ]
     }
    ],
->>>>>>> 699ec012
    "source": [
     "print \"PathMovers:\", len(old_store.pathmovers)\n",
     "print \"Samples:\", len(old_store.samples)\n",
@@ -267,10 +263,7 @@
   },
   {
    "cell_type": "code",
-<<<<<<< HEAD
-   "execution_count": null,
-=======
-   "execution_count": 13,
+   "execution_count": null,
    "metadata": {
     "collapsed": false
    },
@@ -327,7 +320,6 @@
   {
    "cell_type": "code",
    "execution_count": 14,
->>>>>>> 699ec012
    "metadata": {
     "collapsed": false
    },
@@ -388,8 +380,6 @@
    ]
   },
   {
-<<<<<<< HEAD
-=======
    "cell_type": "code",
    "execution_count": 18,
    "metadata": {
@@ -420,7 +410,6 @@
    ]
   },
   {
->>>>>>> 699ec012
    "cell_type": "markdown",
    "metadata": {},
    "source": [
@@ -681,9 +670,6 @@
     "collapsed": false,
     "scrolled": true
    },
-<<<<<<< HEAD
-   "outputs": [],
-=======
    "outputs": [
     {
      "data": {
@@ -705,7 +691,6 @@
      "output_type": "display_data"
     }
    ],
->>>>>>> 699ec012
    "source": [
     "#! skip\n",
     "from toy_plot_helpers import ToyPlot\n",
@@ -732,6 +717,18 @@
    "metadata": {
     "collapsed": false,
     "scrolled": false
+   },
+   "outputs": [],
+   "source": [
+    "mstis_calc.live_visualization = None"
+   ]
+  },
+  {
+   "cell_type": "code",
+   "execution_count": 33,
+   "metadata": {
+    "collapsed": false,
+    "scrolled": true
    },
    "outputs": [],
    "source": [
